{
  "$schema": "https://schema.management.azure.com/schemas/2019-04-01/deploymentTemplate.json#",
  "contentVersion": "1.0.0.0",
  "metadata": {
    "_generator": {
      "name": "bicep",
      "version": "0.35.1.17967",
<<<<<<< HEAD
      "templateHash": "708671422034288821"
=======
      "templateHash": "12841296004328754819"
>>>>>>> e891da20
    }
  },
  "parameters": {
    "environmentName": {
      "type": "string",
      "minLength": 3,
      "maxLength": 20,
      "metadata": {
        "description": "A unique prefix for all resources in this deployment. This should be 3-20 characters long:"
      }
    },
    "secondaryLocation": {
      "type": "string",
      "defaultValue": "EastUs2",
      "metadata": {
        "description": "Location used for Azure Cosmos DB, Azure Container App deployment"
      }
    },
    "contentUnderstandingLocation": {
      "type": "string",
      "allowedValues": [
        "WestUS",
        "SwedenCentral",
        "AustraliaEast"
      ],
      "metadata": {
        "azd": {
          "type": "location"
        },
        "description": "Location for the Azure AI Content Understanding service deployment:"
      },
      "minLength": 1
    },
    "deploymentType": {
      "type": "string",
      "defaultValue": "GlobalStandard",
      "allowedValues": [
        "Standard",
        "GlobalStandard"
      ],
      "minLength": 1,
      "metadata": {
        "description": "GPT model deployment type:"
      }
    },
    "gptModelName": {
      "type": "string",
      "defaultValue": "gpt-4o",
      "metadata": {
        "description": "Name of the GPT model to deploy:"
      }
    },
    "gptModelVersion": {
      "type": "string",
      "defaultValue": "2024-08-06",
      "metadata": {
        "description": "Version of the GPT model to deploy:"
      }
    },
    "gptDeploymentCapacity": {
      "type": "int",
      "defaultValue": 100,
      "minValue": 10,
      "metadata": {
        "description": "Capacity of the GPT deployment:"
      }
    },
    "minReplicaContainerApp": {
      "type": "int",
      "defaultValue": 1,
      "metadata": {
        "description": "Minimum number of replicas to be added for Container App"
      }
    },
    "maxReplicaContainerApp": {
      "type": "int",
      "defaultValue": 1,
      "metadata": {
        "description": "Maximum number of replicas to be added for Container App"
      }
    },
    "minReplicaContainerApi": {
      "type": "int",
      "defaultValue": 1,
      "metadata": {
        "description": "Minimum number of replicas to be added for Container Api"
      }
    },
    "maxReplicaContainerApi": {
      "type": "int",
      "defaultValue": 1,
      "metadata": {
        "description": "Maximum number of replicas to be added for Container Api"
      }
    },
    "minReplicaContainerWeb": {
      "type": "int",
      "defaultValue": 1,
      "metadata": {
        "description": "Minimum number of replicas to be added for Container Web App"
      }
    },
    "maxReplicaContainerWeb": {
      "type": "int",
      "defaultValue": 1,
      "metadata": {
        "description": "Maximum number of replicas to be added for Container Web App"
      }
    },
    "useLocalBuild": {
      "type": "string",
      "defaultValue": "false",
      "metadata": {
        "description": "Set this flag to true only if you are deplpoying from Local"
      }
    },
    "existingLogAnalyticsWorkspaceId": {
      "type": "string",
      "defaultValue": "",
      "metadata": {
        "description": "Optional: Existing Log Analytics Workspace Resource ID"
      }
    }
  },
  "variables": {
    "$fxv#0": {
      "ai": {
        "aiSearch": "srch-",
        "aiServices": "aisa-",
        "aiVideoIndexer": "avi-",
        "machineLearningWorkspace": "mlw-",
        "openAIService": "oai-",
        "botService": "bot-",
        "computerVision": "cv-",
        "contentModerator": "cm-",
        "contentSafety": "cs-",
        "customVisionPrediction": "cstv-",
        "customVisionTraining": "cstvt-",
        "documentIntelligence": "di-",
        "faceApi": "face-",
        "healthInsights": "hi-",
        "immersiveReader": "ir-",
        "languageService": "lang-",
        "speechService": "spch-",
        "translator": "trsl-",
        "aiHub": "aih-",
        "aiHubProject": "aihp-"
      },
      "analytics": {
        "analysisServicesServer": "as",
        "databricksWorkspace": "dbw-",
        "dataExplorerCluster": "dec",
        "dataExplorerClusterDatabase": "dedb",
        "dataFactory": "adf-",
        "digitalTwin": "dt-",
        "streamAnalytics": "asa-",
        "synapseAnalyticsPrivateLinkHub": "synplh-",
        "synapseAnalyticsSQLDedicatedPool": "syndp",
        "synapseAnalyticsSparkPool": "synsp",
        "synapseAnalyticsWorkspaces": "synw",
        "dataLakeStoreAccount": "dls",
        "dataLakeAnalyticsAccount": "dla",
        "eventHubsNamespace": "evhns-",
        "eventHub": "evh-",
        "eventGridDomain": "evgd-",
        "eventGridSubscriptions": "evgs-",
        "eventGridTopic": "evgt-",
        "eventGridSystemTopic": "egst-",
        "hdInsightHadoopCluster": "hadoop-",
        "hdInsightHBaseCluster": "hbase-",
        "hdInsightKafkaCluster": "kafka-",
        "hdInsightSparkCluster": "spark-",
        "hdInsightStormCluster": "storm-",
        "hdInsightMLServicesCluster": "mls-",
        "iotHub": "iot-",
        "provisioningServices": "provs-",
        "provisioningServicesCertificate": "pcert-",
        "powerBIEmbedded": "pbi-",
        "timeSeriesInsightsEnvironment": "tsi-"
      },
      "compute": {
        "appServiceEnvironment": "ase-",
        "appServicePlan": "asp-",
        "loadTesting": "lt-",
        "availabilitySet": "avail-",
        "arcEnabledServer": "arcs-",
        "arcEnabledKubernetesCluster": "arck",
        "batchAccounts": "ba-",
        "cloudService": "cld-",
        "communicationServices": "acs-",
        "diskEncryptionSet": "des",
        "functionApp": "func-",
        "gallery": "gal",
        "hostingEnvironment": "host-",
        "imageTemplate": "it-",
        "managedDiskOS": "osdisk",
        "managedDiskData": "disk",
        "notificationHubs": "ntf-",
        "notificationHubsNamespace": "ntfns-",
        "proximityPlacementGroup": "ppg-",
        "restorePointCollection": "rpc-",
        "snapshot": "snap-",
        "staticWebApp": "stapp-",
        "virtualMachine": "vm",
        "virtualMachineScaleSet": "vmss-",
        "virtualMachineMaintenanceConfiguration": "mc-",
        "virtualMachineStorageAccount": "stvm",
        "webApp": "app-"
      },
      "containers": {
        "aksCluster": "aks-",
        "aksSystemNodePool": "npsystem-",
        "aksUserNodePool": "np-",
        "containerApp": "ca-",
        "containerAppsEnvironment": "cae-",
        "containerRegistry": "cr",
        "containerInstance": "ci",
        "serviceFabricCluster": "sf-",
        "serviceFabricManagedCluster": "sfmc-"
      },
      "databases": {
        "cosmosDBDatabase": "cosmos-",
        "cosmosDBApacheCassandra": "coscas-",
        "cosmosDBMongoDB": "cosmon-",
        "cosmosDBNoSQL": "cosno-",
        "cosmosDBTable": "costab-",
        "cosmosDBGremlin": "cosgrm-",
        "cosmosDBPostgreSQL": "cospos-",
        "cacheForRedis": "redis-",
        "sqlDatabaseServer": "sql-",
        "sqlDatabase": "sqldb-",
        "sqlElasticJobAgent": "sqlja-",
        "sqlElasticPool": "sqlep-",
        "mariaDBServer": "maria-",
        "mariaDBDatabase": "mariadb-",
        "mySQLDatabase": "mysql-",
        "postgreSQLDatabase": "psql-",
        "sqlServerStretchDatabase": "sqlstrdb-",
        "sqlManagedInstance": "sqlmi-"
      },
      "developerTools": {
        "appConfigurationStore": "appcs-",
        "mapsAccount": "map-",
        "signalR": "sigr",
        "webPubSub": "wps-"
      },
      "devOps": {
        "managedGrafana": "amg-"
      },
      "integration": {
        "apiManagementService": "apim-",
        "integrationAccount": "ia-",
        "logicApp": "logic-",
        "serviceBusNamespace": "sbns-",
        "serviceBusQueue": "sbq-",
        "serviceBusTopic": "sbt-",
        "serviceBusTopicSubscription": "sbts-"
      },
      "managementGovernance": {
        "automationAccount": "aa-",
        "applicationInsights": "appi-",
        "monitorActionGroup": "ag-",
        "monitorDataCollectionRules": "dcr-",
        "monitorAlertProcessingRule": "apr-",
        "blueprint": "bp-",
        "blueprintAssignment": "bpa-",
        "dataCollectionEndpoint": "dce-",
        "logAnalyticsWorkspace": "log-",
        "logAnalyticsQueryPacks": "pack-",
        "managementGroup": "mg-",
        "purviewInstance": "pview-",
        "resourceGroup": "rg-",
        "templateSpecsName": "ts-"
      },
      "migration": {
        "migrateProject": "migr-",
        "databaseMigrationService": "dms-",
        "recoveryServicesVault": "rsv-"
      },
      "networking": {
        "applicationGateway": "agw-",
        "applicationSecurityGroup": "asg-",
        "cdnProfile": "cdnp-",
        "cdnEndpoint": "cdne-",
        "connections": "con-",
        "dnsForwardingRuleset": "dnsfrs-",
        "dnsPrivateResolver": "dnspr-",
        "dnsPrivateResolverInboundEndpoint": "in-",
        "dnsPrivateResolverOutboundEndpoint": "out-",
        "firewall": "afw-",
        "firewallPolicy": "afwp-",
        "expressRouteCircuit": "erc-",
        "expressRouteGateway": "ergw-",
        "frontDoorProfile": "afd-",
        "frontDoorEndpoint": "fde-",
        "frontDoorFirewallPolicy": "fdfp-",
        "ipGroups": "ipg-",
        "loadBalancerInternal": "lbi-",
        "loadBalancerExternal": "lbe-",
        "loadBalancerRule": "rule-",
        "localNetworkGateway": "lgw-",
        "natGateway": "ng-",
        "networkInterface": "nic-",
        "networkSecurityGroup": "nsg-",
        "networkSecurityGroupSecurityRules": "nsgsr-",
        "networkWatcher": "nw-",
        "privateLink": "pl-",
        "privateEndpoint": "pep-",
        "publicIPAddress": "pip-",
        "publicIPAddressPrefix": "ippre-",
        "routeFilter": "rf-",
        "routeServer": "rtserv-",
        "routeTable": "rt-",
        "serviceEndpointPolicy": "se-",
        "trafficManagerProfile": "traf-",
        "userDefinedRoute": "udr-",
        "virtualNetwork": "vnet-",
        "virtualNetworkGateway": "vgw-",
        "virtualNetworkManager": "vnm-",
        "virtualNetworkPeering": "peer-",
        "virtualNetworkSubnet": "snet-",
        "virtualWAN": "vwan-",
        "virtualWANHub": "vhub-"
      },
      "security": {
        "bastion": "bas-",
        "keyVault": "kv-",
        "keyVaultManagedHSM": "kvmhsm-",
        "managedIdentity": "id-",
        "sshKey": "sshkey-",
        "vpnGateway": "vpng-",
        "vpnConnection": "vcn-",
        "vpnSite": "vst-",
        "webApplicationFirewallPolicy": "waf",
        "webApplicationFirewallPolicyRuleGroup": "wafrg"
      },
      "storage": {
        "storSimple": "ssimp",
        "backupVault": "bvault-",
        "backupVaultPolicy": "bkpol-",
        "fileShare": "share-",
        "storageAccount": "st",
        "storageSyncService": "sss-"
      },
      "virtualDesktop": {
        "labServicesPlan": "lp-",
        "virtualDesktopHostPool": "vdpool-",
        "virtualDesktopApplicationGroup": "vdag-",
        "virtualDesktopWorkspace": "vdws-",
        "virtualDesktopScalingPlan": "vdscaling-"
      }
    },
    "uniqueId": "[toLower(uniqueString(subscription().id, parameters('environmentName'), resourceGroup().location))]",
    "solutionPrefix": "[format('cps-{0}', padLeft(take(variables('uniqueId'), 12), 12, '0'))]",
    "containerImageEndPoint": "cpscontainerreg.azurecr.io",
    "resourceGroupLocation": "[resourceGroup().location]",
    "abbrs": "[variables('$fxv#0')]",
    "useLocalBuildLower": "[toLower(parameters('useLocalBuild'))]"
  },
  "resources": [
    {
      "type": "Microsoft.Resources/deployments",
      "apiVersion": "2022-09-01",
      "name": "deploy_managed_identity",
      "resourceGroup": "[resourceGroup().name]",
      "properties": {
        "expressionEvaluationOptions": {
          "scope": "inner"
        },
        "mode": "Incremental",
        "parameters": {
          "solutionName": {
            "value": "[variables('solutionPrefix')]"
          },
          "miName": {
            "value": "[format('{0}{1}', variables('abbrs').security.managedIdentity, variables('solutionPrefix'))]"
          },
          "solutionLocation": {
            "value": "[variables('resourceGroupLocation')]"
          }
        },
        "template": {
          "$schema": "https://schema.management.azure.com/schemas/2019-04-01/deploymentTemplate.json#",
          "contentVersion": "1.0.0.0",
          "metadata": {
            "_generator": {
              "name": "bicep",
              "version": "0.35.1.17967",
              "templateHash": "3237931210750164965"
            }
          },
          "parameters": {
            "solutionName": {
              "type": "string"
            },
            "solutionLocation": {
              "type": "string",
              "metadata": {
                "description": "Solution Location"
              }
            },
            "miName": {
              "type": "string",
              "metadata": {
                "description": "Name"
              }
            }
          },
          "resources": [
            {
              "type": "Microsoft.ManagedIdentity/userAssignedIdentities",
              "apiVersion": "2023-01-31",
              "name": "[parameters('miName')]",
              "location": "[parameters('solutionLocation')]",
              "tags": {
                "app": "[parameters('solutionName')]",
                "location": "[parameters('solutionLocation')]"
              }
            },
            {
              "type": "Microsoft.Authorization/roleAssignments",
              "apiVersion": "2022-04-01",
              "name": "[guid(resourceGroup().id, resourceId('Microsoft.ManagedIdentity/userAssignedIdentities', parameters('miName')), resourceId('Microsoft.Authorization/roleDefinitions', '8e3af657-a8ff-443c-a75c-2fe8c4bcb635'))]",
              "properties": {
                "principalId": "[reference(resourceId('Microsoft.ManagedIdentity/userAssignedIdentities', parameters('miName')), '2023-01-31').principalId]",
                "roleDefinitionId": "[resourceId('Microsoft.Authorization/roleDefinitions', '8e3af657-a8ff-443c-a75c-2fe8c4bcb635')]",
                "principalType": "ServicePrincipal"
              },
              "dependsOn": [
                "[resourceId('Microsoft.ManagedIdentity/userAssignedIdentities', parameters('miName'))]"
              ]
            }
          ],
          "outputs": {
            "managedIdentityOutput": {
              "type": "object",
              "value": {
                "id": "[resourceId('Microsoft.ManagedIdentity/userAssignedIdentities', parameters('miName'))]",
                "objectId": "[reference(resourceId('Microsoft.ManagedIdentity/userAssignedIdentities', parameters('miName')), '2023-01-31').principalId]",
                "name": "[parameters('miName')]"
              }
            }
          }
        }
      }
    },
    {
      "type": "Microsoft.Resources/deployments",
      "apiVersion": "2022-09-01",
      "name": "deploy_keyvault",
      "resourceGroup": "[resourceGroup().name]",
      "properties": {
        "expressionEvaluationOptions": {
          "scope": "inner"
        },
        "mode": "Incremental",
        "parameters": {
          "solutionLocation": {
            "value": "[variables('resourceGroupLocation')]"
          },
          "keyvaultName": {
            "value": "[format('{0}{1}', variables('abbrs').security.keyVault, variables('solutionPrefix'))]"
          },
          "managedIdentityObjectId": {
            "value": "[reference(extensionResourceId(format('/subscriptions/{0}/resourceGroups/{1}', subscription().subscriptionId, resourceGroup().name), 'Microsoft.Resources/deployments', 'deploy_managed_identity'), '2022-09-01').outputs.managedIdentityOutput.value.objectId]"
          }
        },
        "template": {
          "$schema": "https://schema.management.azure.com/schemas/2019-04-01/deploymentTemplate.json#",
          "contentVersion": "1.0.0.0",
          "metadata": {
            "_generator": {
              "name": "bicep",
              "version": "0.35.1.17967",
              "templateHash": "1503106947863889964"
            }
          },
          "parameters": {
            "solutionLocation": {
              "type": "string"
            },
            "managedIdentityObjectId": {
              "type": "string"
            },
            "keyvaultName": {
              "type": "string"
            }
          },
          "resources": [
            {
              "type": "Microsoft.KeyVault/vaults",
              "apiVersion": "2022-07-01",
              "name": "[parameters('keyvaultName')]",
              "location": "[parameters('solutionLocation')]",
              "properties": {
                "createMode": "default",
                "accessPolicies": [
                  {
                    "objectId": "[parameters('managedIdentityObjectId')]",
                    "permissions": {
                      "certificates": [
                        "all"
                      ],
                      "keys": [
                        "all"
                      ],
                      "secrets": [
                        "all"
                      ],
                      "storage": [
                        "all"
                      ]
                    },
                    "tenantId": "[subscription().tenantId]"
                  }
                ],
                "enabledForDeployment": true,
                "enabledForDiskEncryption": true,
                "enabledForTemplateDeployment": true,
                "enableRbacAuthorization": true,
                "publicNetworkAccess": "enabled",
                "sku": {
                  "family": "A",
                  "name": "standard"
                },
                "softDeleteRetentionInDays": 7,
                "tenantId": "[subscription().tenantId]"
              }
            },
            {
              "type": "Microsoft.Authorization/roleAssignments",
              "apiVersion": "2022-04-01",
              "name": "[guid(resourceGroup().id, parameters('managedIdentityObjectId'), resourceId('Microsoft.Authorization/roleDefinitions', '00482a5a-887f-4fb3-b363-3b7fe8e74483'))]",
              "properties": {
                "principalId": "[parameters('managedIdentityObjectId')]",
                "roleDefinitionId": "[resourceId('Microsoft.Authorization/roleDefinitions', '00482a5a-887f-4fb3-b363-3b7fe8e74483')]",
                "principalType": "ServicePrincipal"
              }
            }
          ],
          "outputs": {
            "keyvaultName": {
              "type": "string",
              "value": "[parameters('keyvaultName')]"
            },
            "keyvaultId": {
              "type": "string",
              "value": "[resourceId('Microsoft.KeyVault/vaults', parameters('keyvaultName'))]"
            }
          }
        }
      },
      "dependsOn": [
        "[extensionResourceId(format('/subscriptions/{0}/resourceGroups/{1}', subscription().subscriptionId, resourceGroup().name), 'Microsoft.Resources/deployments', 'deploy_managed_identity')]"
      ]
    },
    {
      "type": "Microsoft.Resources/deployments",
      "apiVersion": "2022-09-01",
      "name": "deploy_app_insights",
      "properties": {
        "expressionEvaluationOptions": {
          "scope": "inner"
        },
        "mode": "Incremental",
        "parameters": {
          "existingLogAnalyticsWorkspaceId": {
            "value": "[parameters('existingLogAnalyticsWorkspaceId')]"
          },
          "applicationInsightsName": {
            "value": "[format('{0}{1}', variables('abbrs').managementGovernance.applicationInsights, variables('solutionPrefix'))]"
          },
          "logAnalyticsWorkspaceName": {
            "value": "[format('{0}{1}', variables('abbrs').managementGovernance.logAnalyticsWorkspace, variables('solutionPrefix'))]"
          }
        },
        "template": {
          "$schema": "https://schema.management.azure.com/schemas/2019-04-01/deploymentTemplate.json#",
          "contentVersion": "1.0.0.0",
          "metadata": {
            "_generator": {
              "name": "bicep",
              "version": "0.35.1.17967",
<<<<<<< HEAD
              "templateHash": "16868995909099501999"
=======
              "templateHash": "4417744862326794406"
>>>>>>> e891da20
            }
          },
          "parameters": {
            "applicationInsightsName": {
              "type": "string"
            },
            "logAnalyticsWorkspaceName": {
              "type": "string"
            },
            "existingLogAnalyticsWorkspaceId": {
              "type": "string",
              "defaultValue": ""
            }
          },
          "variables": {
            "useExisting": "[not(empty(parameters('existingLogAnalyticsWorkspaceId')))]",
            "existingLawResourceGroup": "[if(variables('useExisting'), split(parameters('existingLogAnalyticsWorkspaceId'), '/')[4], '')]",
            "existingLawName": "[if(variables('useExisting'), split(parameters('existingLogAnalyticsWorkspaceId'), '/')[8], '')]"
          },
          "resources": [
            {
              "condition": "[not(variables('useExisting'))]",
              "type": "Microsoft.OperationalInsights/workspaces",
              "apiVersion": "2023-09-01",
              "name": "[parameters('logAnalyticsWorkspaceName')]",
              "location": "[resourceGroup().location]",
              "properties": {
                "retentionInDays": 30,
                "features": {
                  "searchVersion": 1
                },
                "sku": {
                  "name": "PerGB2018"
                }
              }
            },
            {
              "type": "Microsoft.Insights/components",
              "apiVersion": "2020-02-02",
              "name": "[parameters('applicationInsightsName')]",
              "location": "[resourceGroup().location]",
              "kind": "web",
              "properties": {
                "Application_Type": "web",
                "DisableIpMasking": false,
                "DisableLocalAuth": false,
                "Flow_Type": "Bluefield",
                "ForceCustomerStorageForProfiler": false,
                "ImmediatePurgeDataOn30Days": true,
                "IngestionMode": "LogAnalytics",
                "publicNetworkAccessForIngestion": "Enabled",
                "publicNetworkAccessForQuery": "Disabled",
                "Request_Source": "rest",
                "WorkspaceResourceId": "[if(variables('useExisting'), extensionResourceId(format('/subscriptions/{0}/resourceGroups/{1}', subscription().subscriptionId, variables('existingLawResourceGroup')), 'Microsoft.OperationalInsights/workspaces', variables('existingLawName')), resourceId('Microsoft.OperationalInsights/workspaces', parameters('logAnalyticsWorkspaceName')))]"
              },
              "dependsOn": [
                "[resourceId('Microsoft.OperationalInsights/workspaces', parameters('logAnalyticsWorkspaceName'))]"
              ]
            }
          ],
          "outputs": {
            "id": {
              "type": "string",
              "value": "[resourceId('Microsoft.Insights/components', parameters('applicationInsightsName'))]"
            },
            "logAnalyticsWorkspaceName": {
              "type": "string",
              "value": "[if(variables('useExisting'), variables('existingLawName'), parameters('logAnalyticsWorkspaceName'))]"
            },
            "logAnalyticsWorkspaceResourceGroup": {
              "type": "string",
              "value": "[if(variables('useExisting'), variables('existingLawResourceGroup'), resourceGroup().name)]"
            }
          }
        }
      }
    },
    {
      "type": "Microsoft.Resources/deployments",
      "apiVersion": "2022-09-01",
      "name": "deploy_container_registry",
      "properties": {
        "expressionEvaluationOptions": {
          "scope": "inner"
        },
        "mode": "Incremental",
        "parameters": {
          "environmentName": {
            "value": "[parameters('environmentName')]"
          }
        },
        "template": {
          "$schema": "https://schema.management.azure.com/schemas/2019-04-01/deploymentTemplate.json#",
          "contentVersion": "1.0.0.0",
          "metadata": {
            "_generator": {
              "name": "bicep",
              "version": "0.35.1.17967",
              "templateHash": "12870101648257851199"
            }
          },
          "parameters": {
            "environmentName": {
              "type": "string"
            },
            "location": {
              "type": "string",
              "defaultValue": "[resourceGroup().location]",
              "metadata": {
                "description": "Provide a location for the registry."
              }
            },
            "acrSku": {
              "type": "string",
              "defaultValue": "Basic",
              "metadata": {
                "description": "Provide a tier of your Azure Container Registry."
              }
            }
          },
          "variables": {
            "uniqueId": "[toLower(uniqueString(subscription().id, parameters('environmentName'), resourceGroup().location))]",
            "solutionName": "[format('cps-{0}', padLeft(take(variables('uniqueId'), 12), 12, '0'))]",
            "containerNameCleaned": "[replace(format('cr{0}', variables('solutionName')), '-', '')]"
          },
          "resources": [
            {
              "type": "Microsoft.ContainerRegistry/registries",
              "apiVersion": "2021-09-01",
              "name": "[variables('containerNameCleaned')]",
              "location": "[parameters('location')]",
              "sku": {
                "name": "[parameters('acrSku')]"
              },
              "properties": {
                "publicNetworkAccess": "Enabled",
                "zoneRedundancy": "Disabled"
              }
            }
          ],
          "outputs": {
            "createdAcrName": {
              "type": "string",
              "value": "[variables('containerNameCleaned')]"
            },
            "createdAcrId": {
              "type": "string",
              "value": "[resourceId('Microsoft.ContainerRegistry/registries', variables('containerNameCleaned'))]"
            },
            "acrEndpoint": {
              "type": "string",
              "value": "[reference(resourceId('Microsoft.ContainerRegistry/registries', variables('containerNameCleaned')), '2021-09-01').loginServer]"
            }
          }
        }
      }
    },
    {
      "type": "Microsoft.Resources/deployments",
      "apiVersion": "2022-09-01",
      "name": "deploy_storage_account",
      "properties": {
        "expressionEvaluationOptions": {
          "scope": "inner"
        },
        "mode": "Incremental",
        "parameters": {
          "solutionLocation": {
            "value": "[variables('resourceGroupLocation')]"
          },
          "managedIdentityObjectId": {
            "value": "[reference(extensionResourceId(format('/subscriptions/{0}/resourceGroups/{1}', subscription().subscriptionId, resourceGroup().name), 'Microsoft.Resources/deployments', 'deploy_managed_identity'), '2022-09-01').outputs.managedIdentityOutput.value.objectId]"
          },
          "saName": {
            "value": "[format('{0}{1}', variables('abbrs').storage.storageAccount, variables('solutionPrefix'))]"
          }
        },
        "template": {
          "$schema": "https://schema.management.azure.com/schemas/2019-04-01/deploymentTemplate.json#",
          "contentVersion": "1.0.0.0",
          "metadata": {
            "_generator": {
              "name": "bicep",
              "version": "0.35.1.17967",
              "templateHash": "8070899038568610427"
            }
          },
          "parameters": {
            "solutionLocation": {
              "type": "string",
              "metadata": {
                "description": "Solution Location"
              }
            },
            "saName": {
              "type": "string",
              "metadata": {
                "description": "Name"
              }
            },
            "managedIdentityObjectId": {
              "type": "string"
            }
          },
          "variables": {
            "saNameCleaned": "[take(replace(parameters('saName'), '-', ''), 24)]"
          },
          "resources": [
            {
              "type": "Microsoft.Storage/storageAccounts",
              "apiVersion": "2022-09-01",
              "name": "[variables('saNameCleaned')]",
              "location": "[parameters('solutionLocation')]",
              "sku": {
                "name": "Standard_LRS"
              },
              "kind": "StorageV2",
              "identity": {
                "type": "SystemAssigned"
              },
              "properties": {
                "minimumTlsVersion": "TLS1_2",
                "allowBlobPublicAccess": false,
                "isHnsEnabled": true,
                "networkAcls": {
                  "bypass": "AzureServices",
                  "virtualNetworkRules": [],
                  "ipRules": [],
                  "defaultAction": "Allow"
                },
                "supportsHttpsTrafficOnly": true,
                "encryption": {
                  "services": {
                    "file": {
                      "keyType": "Account",
                      "enabled": true
                    },
                    "blob": {
                      "keyType": "Account",
                      "enabled": true
                    }
                  },
                  "keySource": "Microsoft.Storage"
                },
                "accessTier": "Hot"
              }
            },
            {
              "type": "Microsoft.Authorization/roleAssignments",
              "apiVersion": "2022-04-01",
              "name": "[guid(resourceGroup().id, parameters('managedIdentityObjectId'), resourceId('Microsoft.Authorization/roleDefinitions', 'ba92f5b4-2d11-453d-a403-e96b0029c9fe'))]",
              "properties": {
                "principalId": "[parameters('managedIdentityObjectId')]",
                "roleDefinitionId": "[resourceId('Microsoft.Authorization/roleDefinitions', 'ba92f5b4-2d11-453d-a403-e96b0029c9fe')]",
                "principalType": "ServicePrincipal"
              }
            }
          ],
          "outputs": {
            "storageName": {
              "type": "string",
              "value": "[variables('saNameCleaned')]"
            },
            "storageContainer": {
              "type": "string",
              "value": "data"
            },
            "storageId": {
              "type": "string",
              "value": "[resourceId('Microsoft.Storage/storageAccounts', variables('saNameCleaned'))]"
            },
            "storagePrincipalId": {
              "type": "string",
              "value": "[reference(resourceId('Microsoft.Storage/storageAccounts', variables('saNameCleaned')), '2022-09-01', 'full').identity.principalId]"
            },
            "storageBlobUrl": {
              "type": "string",
              "value": "[reference(resourceId('Microsoft.Storage/storageAccounts', variables('saNameCleaned')), '2022-09-01').primaryEndpoints.blob]"
            },
            "storageQueueUrl": {
              "type": "string",
              "value": "[reference(resourceId('Microsoft.Storage/storageAccounts', variables('saNameCleaned')), '2022-09-01').primaryEndpoints.queue]"
            }
          }
        }
      },
      "dependsOn": [
        "[extensionResourceId(format('/subscriptions/{0}/resourceGroups/{1}', subscription().subscriptionId, resourceGroup().name), 'Microsoft.Resources/deployments', 'deploy_managed_identity')]"
      ]
    },
    {
      "type": "Microsoft.Resources/deployments",
      "apiVersion": "2022-09-01",
      "name": "deploy_ai_foundry",
      "resourceGroup": "[resourceGroup().name]",
      "properties": {
        "expressionEvaluationOptions": {
          "scope": "inner"
        },
        "mode": "Incremental",
        "parameters": {
          "solutionName": {
            "value": "[variables('solutionPrefix')]"
          },
          "solutionLocation": {
            "value": "[variables('resourceGroupLocation')]"
          },
          "keyVaultName": {
            "value": "[reference(extensionResourceId(format('/subscriptions/{0}/resourceGroups/{1}', subscription().subscriptionId, resourceGroup().name), 'Microsoft.Resources/deployments', 'deploy_keyvault'), '2022-09-01').outputs.keyvaultName.value]"
          },
          "cuLocation": {
            "value": "[parameters('contentUnderstandingLocation')]"
          },
          "deploymentType": {
            "value": "[parameters('deploymentType')]"
          },
          "gptModelName": {
            "value": "[parameters('gptModelName')]"
          },
          "gptModelVersion": {
            "value": "[parameters('gptModelVersion')]"
          },
          "gptDeploymentCapacity": {
            "value": "[parameters('gptDeploymentCapacity')]"
          },
          "managedIdentityObjectId": {
            "value": "[reference(extensionResourceId(format('/subscriptions/{0}/resourceGroups/{1}', subscription().subscriptionId, resourceGroup().name), 'Microsoft.Resources/deployments', 'deploy_managed_identity'), '2022-09-01').outputs.managedIdentityOutput.value.objectId]"
          },
          "containerRegistryId": {
            "value": "[reference(resourceId('Microsoft.Resources/deployments', 'deploy_container_registry'), '2022-09-01').outputs.createdAcrId.value]"
          },
          "applicationInsightsId": {
            "value": "[reference(resourceId('Microsoft.Resources/deployments', 'deploy_app_insights'), '2022-09-01').outputs.id.value]"
          }
        },
        "template": {
          "$schema": "https://schema.management.azure.com/schemas/2019-04-01/deploymentTemplate.json#",
          "contentVersion": "1.0.0.0",
          "metadata": {
            "_generator": {
              "name": "bicep",
              "version": "0.35.1.17967",
              "templateHash": "13810365425953827110"
            }
          },
          "parameters": {
            "solutionName": {
              "type": "string"
            },
            "solutionLocation": {
              "type": "string"
            },
            "keyVaultName": {
              "type": "string"
            },
            "cuLocation": {
              "type": "string"
            },
            "deploymentType": {
              "type": "string"
            },
            "gptModelName": {
              "type": "string"
            },
            "gptModelVersion": {
              "type": "string"
            },
            "gptDeploymentCapacity": {
              "type": "int"
            },
            "managedIdentityObjectId": {
              "type": "string"
            },
            "applicationInsightsId": {
              "type": "string"
            },
            "containerRegistryId": {
              "type": "string"
            }
          },
          "variables": {
            "$fxv#0": {
              "ai": {
                "aiSearch": "srch-",
                "aiServices": "aisa-",
                "aiVideoIndexer": "avi-",
                "machineLearningWorkspace": "mlw-",
                "openAIService": "oai-",
                "botService": "bot-",
                "computerVision": "cv-",
                "contentModerator": "cm-",
                "contentSafety": "cs-",
                "customVisionPrediction": "cstv-",
                "customVisionTraining": "cstvt-",
                "documentIntelligence": "di-",
                "faceApi": "face-",
                "healthInsights": "hi-",
                "immersiveReader": "ir-",
                "languageService": "lang-",
                "speechService": "spch-",
                "translator": "trsl-",
                "aiHub": "aih-",
                "aiHubProject": "aihp-"
              },
              "analytics": {
                "analysisServicesServer": "as",
                "databricksWorkspace": "dbw-",
                "dataExplorerCluster": "dec",
                "dataExplorerClusterDatabase": "dedb",
                "dataFactory": "adf-",
                "digitalTwin": "dt-",
                "streamAnalytics": "asa-",
                "synapseAnalyticsPrivateLinkHub": "synplh-",
                "synapseAnalyticsSQLDedicatedPool": "syndp",
                "synapseAnalyticsSparkPool": "synsp",
                "synapseAnalyticsWorkspaces": "synw",
                "dataLakeStoreAccount": "dls",
                "dataLakeAnalyticsAccount": "dla",
                "eventHubsNamespace": "evhns-",
                "eventHub": "evh-",
                "eventGridDomain": "evgd-",
                "eventGridSubscriptions": "evgs-",
                "eventGridTopic": "evgt-",
                "eventGridSystemTopic": "egst-",
                "hdInsightHadoopCluster": "hadoop-",
                "hdInsightHBaseCluster": "hbase-",
                "hdInsightKafkaCluster": "kafka-",
                "hdInsightSparkCluster": "spark-",
                "hdInsightStormCluster": "storm-",
                "hdInsightMLServicesCluster": "mls-",
                "iotHub": "iot-",
                "provisioningServices": "provs-",
                "provisioningServicesCertificate": "pcert-",
                "powerBIEmbedded": "pbi-",
                "timeSeriesInsightsEnvironment": "tsi-"
              },
              "compute": {
                "appServiceEnvironment": "ase-",
                "appServicePlan": "asp-",
                "loadTesting": "lt-",
                "availabilitySet": "avail-",
                "arcEnabledServer": "arcs-",
                "arcEnabledKubernetesCluster": "arck",
                "batchAccounts": "ba-",
                "cloudService": "cld-",
                "communicationServices": "acs-",
                "diskEncryptionSet": "des",
                "functionApp": "func-",
                "gallery": "gal",
                "hostingEnvironment": "host-",
                "imageTemplate": "it-",
                "managedDiskOS": "osdisk",
                "managedDiskData": "disk",
                "notificationHubs": "ntf-",
                "notificationHubsNamespace": "ntfns-",
                "proximityPlacementGroup": "ppg-",
                "restorePointCollection": "rpc-",
                "snapshot": "snap-",
                "staticWebApp": "stapp-",
                "virtualMachine": "vm",
                "virtualMachineScaleSet": "vmss-",
                "virtualMachineMaintenanceConfiguration": "mc-",
                "virtualMachineStorageAccount": "stvm",
                "webApp": "app-"
              },
              "containers": {
                "aksCluster": "aks-",
                "aksSystemNodePool": "npsystem-",
                "aksUserNodePool": "np-",
                "containerApp": "ca-",
                "containerAppsEnvironment": "cae-",
                "containerRegistry": "cr",
                "containerInstance": "ci",
                "serviceFabricCluster": "sf-",
                "serviceFabricManagedCluster": "sfmc-"
              },
              "databases": {
                "cosmosDBDatabase": "cosmos-",
                "cosmosDBApacheCassandra": "coscas-",
                "cosmosDBMongoDB": "cosmon-",
                "cosmosDBNoSQL": "cosno-",
                "cosmosDBTable": "costab-",
                "cosmosDBGremlin": "cosgrm-",
                "cosmosDBPostgreSQL": "cospos-",
                "cacheForRedis": "redis-",
                "sqlDatabaseServer": "sql-",
                "sqlDatabase": "sqldb-",
                "sqlElasticJobAgent": "sqlja-",
                "sqlElasticPool": "sqlep-",
                "mariaDBServer": "maria-",
                "mariaDBDatabase": "mariadb-",
                "mySQLDatabase": "mysql-",
                "postgreSQLDatabase": "psql-",
                "sqlServerStretchDatabase": "sqlstrdb-",
                "sqlManagedInstance": "sqlmi-"
              },
              "developerTools": {
                "appConfigurationStore": "appcs-",
                "mapsAccount": "map-",
                "signalR": "sigr",
                "webPubSub": "wps-"
              },
              "devOps": {
                "managedGrafana": "amg-"
              },
              "integration": {
                "apiManagementService": "apim-",
                "integrationAccount": "ia-",
                "logicApp": "logic-",
                "serviceBusNamespace": "sbns-",
                "serviceBusQueue": "sbq-",
                "serviceBusTopic": "sbt-",
                "serviceBusTopicSubscription": "sbts-"
              },
              "managementGovernance": {
                "automationAccount": "aa-",
                "applicationInsights": "appi-",
                "monitorActionGroup": "ag-",
                "monitorDataCollectionRules": "dcr-",
                "monitorAlertProcessingRule": "apr-",
                "blueprint": "bp-",
                "blueprintAssignment": "bpa-",
                "dataCollectionEndpoint": "dce-",
                "logAnalyticsWorkspace": "log-",
                "logAnalyticsQueryPacks": "pack-",
                "managementGroup": "mg-",
                "purviewInstance": "pview-",
                "resourceGroup": "rg-",
                "templateSpecsName": "ts-"
              },
              "migration": {
                "migrateProject": "migr-",
                "databaseMigrationService": "dms-",
                "recoveryServicesVault": "rsv-"
              },
              "networking": {
                "applicationGateway": "agw-",
                "applicationSecurityGroup": "asg-",
                "cdnProfile": "cdnp-",
                "cdnEndpoint": "cdne-",
                "connections": "con-",
                "dnsForwardingRuleset": "dnsfrs-",
                "dnsPrivateResolver": "dnspr-",
                "dnsPrivateResolverInboundEndpoint": "in-",
                "dnsPrivateResolverOutboundEndpoint": "out-",
                "firewall": "afw-",
                "firewallPolicy": "afwp-",
                "expressRouteCircuit": "erc-",
                "expressRouteGateway": "ergw-",
                "frontDoorProfile": "afd-",
                "frontDoorEndpoint": "fde-",
                "frontDoorFirewallPolicy": "fdfp-",
                "ipGroups": "ipg-",
                "loadBalancerInternal": "lbi-",
                "loadBalancerExternal": "lbe-",
                "loadBalancerRule": "rule-",
                "localNetworkGateway": "lgw-",
                "natGateway": "ng-",
                "networkInterface": "nic-",
                "networkSecurityGroup": "nsg-",
                "networkSecurityGroupSecurityRules": "nsgsr-",
                "networkWatcher": "nw-",
                "privateLink": "pl-",
                "privateEndpoint": "pep-",
                "publicIPAddress": "pip-",
                "publicIPAddressPrefix": "ippre-",
                "routeFilter": "rf-",
                "routeServer": "rtserv-",
                "routeTable": "rt-",
                "serviceEndpointPolicy": "se-",
                "trafficManagerProfile": "traf-",
                "userDefinedRoute": "udr-",
                "virtualNetwork": "vnet-",
                "virtualNetworkGateway": "vgw-",
                "virtualNetworkManager": "vnm-",
                "virtualNetworkPeering": "peer-",
                "virtualNetworkSubnet": "snet-",
                "virtualWAN": "vwan-",
                "virtualWANHub": "vhub-"
              },
              "security": {
                "bastion": "bas-",
                "keyVault": "kv-",
                "keyVaultManagedHSM": "kvmhsm-",
                "managedIdentity": "id-",
                "sshKey": "sshkey-",
                "vpnGateway": "vpng-",
                "vpnConnection": "vcn-",
                "vpnSite": "vst-",
                "webApplicationFirewallPolicy": "waf",
                "webApplicationFirewallPolicyRuleGroup": "wafrg"
              },
              "storage": {
                "storSimple": "ssimp",
                "backupVault": "bvault-",
                "backupVaultPolicy": "bkpol-",
                "fileShare": "share-",
                "storageAccount": "st",
                "storageSyncService": "sss-"
              },
              "virtualDesktop": {
                "labServicesPlan": "lp-",
                "virtualDesktopHostPool": "vdpool-",
                "virtualDesktopApplicationGroup": "vdag-",
                "virtualDesktopWorkspace": "vdws-",
                "virtualDesktopScalingPlan": "vdscaling-"
              }
            },
            "abbrs": "[variables('$fxv#0')]",
            "storageName": "[format('{0}{1}hubs', variables('abbrs').storage.storageAccount, parameters('solutionName'))]",
            "storageSkuName": "Standard_LRS",
            "aiServicesName": "[format('{0}{1}', variables('abbrs').ai.aiServices, parameters('solutionName'))]",
            "aiServicesName_cu": "[format('{0}{1}-cu', variables('abbrs').ai.aiServices, parameters('solutionName'))]",
            "location_cu": "[parameters('cuLocation')]",
            "location": "[parameters('solutionLocation')]",
            "aiHubName": "[format('{0}{1}', variables('abbrs').ai.aiHub, parameters('solutionName'))]",
            "aiHubFriendlyName": "[variables('aiHubName')]",
            "aiHubDescription": "AI Hub for CPS template",
            "aiProjectName": "[format('{0}{1}', variables('abbrs').ai.aiHubProject, parameters('solutionName'))]",
            "aiProjectFriendlyName": "[variables('aiProjectName')]",
            "aiModelDeployments": [
              {
                "name": "[parameters('gptModelName')]",
                "model": "[parameters('gptModelName')]",
                "version": "[parameters('gptModelVersion')]",
                "sku": {
                  "name": "[parameters('deploymentType')]",
                  "capacity": "[parameters('gptDeploymentCapacity')]"
                },
                "raiPolicyName": "Microsoft.Default"
              }
            ],
            "storageNameCleaned": "[replace(variables('storageName'), '-', '')]"
          },
          "resources": [
            {
              "type": "Microsoft.MachineLearningServices/workspaces/connections",
              "apiVersion": "2024-07-01-preview",
              "name": "[format('{0}/{1}', variables('aiHubName'), format('{0}-connection-AzureOpenAI', variables('aiHubName')))]",
              "properties": {
                "category": "AIServices",
                "target": "[reference(resourceId('Microsoft.CognitiveServices/accounts', variables('aiServicesName')), '2021-10-01').endpoint]",
                "authType": "AAD",
                "isSharedToAll": true,
                "metadata": {
                  "ApiType": "Azure",
                  "ResourceId": "[resourceId('Microsoft.CognitiveServices/accounts', variables('aiServicesName'))]"
                }
              },
              "dependsOn": [
                "[resourceId('Microsoft.MachineLearningServices/workspaces', variables('aiHubName'))]",
                "[resourceId('Microsoft.CognitiveServices/accounts', variables('aiServicesName'))]",
                "aiServicesDeployments"
              ]
            },
            {
              "type": "Microsoft.CognitiveServices/accounts",
              "apiVersion": "2021-10-01",
              "name": "[variables('aiServicesName')]",
              "location": "[variables('location')]",
              "identity": {
                "type": "SystemAssigned"
              },
              "sku": {
                "name": "S0"
              },
              "kind": "AIServices",
              "properties": {
                "customSubDomainName": "[variables('aiServicesName')]",
                "apiProperties": {},
                "publicNetworkAccess": "Enabled",
                "disableLocalAuth": true
              }
            },
            {
              "type": "Microsoft.CognitiveServices/accounts",
              "apiVersion": "2021-10-01",
              "name": "[variables('aiServicesName_cu')]",
              "location": "[variables('location_cu')]",
              "identity": {
                "type": "SystemAssigned"
              },
              "sku": {
                "name": "S0"
              },
              "kind": "AIServices",
              "properties": {
                "customSubDomainName": "[variables('aiServicesName_cu')]",
                "apiProperties": {},
                "publicNetworkAccess": "Enabled",
                "disableLocalAuth": true
              }
            },
            {
              "copy": {
                "name": "aiServicesDeployments",
                "count": "[length(variables('aiModelDeployments'))]",
                "mode": "serial",
                "batchSize": 1
              },
              "type": "Microsoft.CognitiveServices/accounts/deployments",
              "apiVersion": "2023-05-01",
              "name": "[format('{0}/{1}', variables('aiServicesName'), variables('aiModelDeployments')[copyIndex()].name)]",
              "properties": {
                "model": {
                  "format": "OpenAI",
                  "name": "[variables('aiModelDeployments')[copyIndex()].model]",
                  "version": "[variables('aiModelDeployments')[copyIndex()].version]"
                },
                "raiPolicyName": "[variables('aiModelDeployments')[copyIndex()].raiPolicyName]"
              },
              "sku": {
                "name": "[variables('aiModelDeployments')[copyIndex()].sku.name]",
                "capacity": "[variables('aiModelDeployments')[copyIndex()].sku.capacity]"
              },
              "dependsOn": [
                "[resourceId('Microsoft.CognitiveServices/accounts', variables('aiServicesName'))]"
              ]
            },
            {
              "type": "Microsoft.Storage/storageAccounts",
              "apiVersion": "2022-09-01",
              "name": "[variables('storageNameCleaned')]",
              "location": "[variables('location')]",
              "sku": {
                "name": "[variables('storageSkuName')]"
              },
              "kind": "StorageV2",
              "properties": {
                "accessTier": "Hot",
                "allowBlobPublicAccess": false,
                "allowCrossTenantReplication": false,
                "allowSharedKeyAccess": true,
                "encryption": {
                  "keySource": "Microsoft.Storage",
                  "requireInfrastructureEncryption": false,
                  "services": {
                    "blob": {
                      "enabled": true,
                      "keyType": "Account"
                    },
                    "file": {
                      "enabled": true,
                      "keyType": "Account"
                    },
                    "queue": {
                      "enabled": true,
                      "keyType": "Service"
                    },
                    "table": {
                      "enabled": true,
                      "keyType": "Service"
                    }
                  }
                },
                "isHnsEnabled": false,
                "isNfsV3Enabled": false,
                "keyPolicy": {
                  "keyExpirationPeriodInDays": 7
                },
                "largeFileSharesState": "Disabled",
                "minimumTlsVersion": "TLS1_2",
                "networkAcls": {
                  "bypass": "AzureServices",
                  "defaultAction": "Allow"
                },
                "supportsHttpsTrafficOnly": true
              }
            },
            {
              "type": "Microsoft.Authorization/roleAssignments",
              "apiVersion": "2022-04-01",
              "name": "[guid(resourceGroup().id, parameters('managedIdentityObjectId'), resourceId('Microsoft.Authorization/roleDefinitions', 'ba92f5b4-2d11-453d-a403-e96b0029c9fe'))]",
              "properties": {
                "principalId": "[parameters('managedIdentityObjectId')]",
                "roleDefinitionId": "[resourceId('Microsoft.Authorization/roleDefinitions', 'ba92f5b4-2d11-453d-a403-e96b0029c9fe')]",
                "principalType": "ServicePrincipal"
              }
            },
            {
              "type": "Microsoft.MachineLearningServices/workspaces",
              "apiVersion": "2023-08-01-preview",
              "name": "[variables('aiHubName')]",
              "location": "[variables('location')]",
              "identity": {
                "type": "SystemAssigned"
              },
              "properties": {
                "friendlyName": "[variables('aiHubFriendlyName')]",
                "description": "[variables('aiHubDescription')]",
                "keyVault": "[resourceId('Microsoft.KeyVault/vaults', parameters('keyVaultName'))]",
                "storageAccount": "[resourceId('Microsoft.Storage/storageAccounts', variables('storageNameCleaned'))]",
                "applicationInsights": "[parameters('applicationInsightsId')]",
                "containerRegistry": "[parameters('containerRegistryId')]"
              },
              "kind": "hub",
              "dependsOn": [
                "[resourceId('Microsoft.Storage/storageAccounts', variables('storageNameCleaned'))]"
              ]
            },
            {
              "type": "Microsoft.MachineLearningServices/workspaces",
              "apiVersion": "2024-01-01-preview",
              "name": "[variables('aiProjectName')]",
              "location": "[variables('location')]",
              "kind": "Project",
              "identity": {
                "type": "SystemAssigned"
              },
              "properties": {
                "friendlyName": "[variables('aiProjectFriendlyName')]",
                "hubResourceId": "[resourceId('Microsoft.MachineLearningServices/workspaces', variables('aiHubName'))]"
              },
              "dependsOn": [
                "[resourceId('Microsoft.MachineLearningServices/workspaces', variables('aiHubName'))]"
              ]
            }
          ],
          "outputs": {
            "aiServicesTarget": {
              "type": "string",
              "value": "[reference(resourceId('Microsoft.CognitiveServices/accounts', variables('aiServicesName')), '2021-10-01').endpoint]"
            },
            "aiServicesCUEndpoint": {
              "type": "string",
              "value": "[reference(resourceId('Microsoft.CognitiveServices/accounts', variables('aiServicesName_cu')), '2021-10-01').endpoint]"
            },
            "aiServicesName": {
              "type": "string",
              "value": "[variables('aiServicesName')]"
            },
            "aiServicesId": {
              "type": "string",
              "value": "[resourceId('Microsoft.CognitiveServices/accounts', variables('aiServicesName'))]"
            },
            "aiServicesCuId": {
              "type": "string",
              "value": "[resourceId('Microsoft.CognitiveServices/accounts', variables('aiServicesName_cu'))]"
            },
            "aiServicePrincipalId": {
              "type": "string",
              "value": "[reference(resourceId('Microsoft.CognitiveServices/accounts', variables('aiServicesName')), '2021-10-01', 'full').identity.principalId]"
            },
            "aiServiceCuPrincipalId": {
              "type": "string",
              "value": "[reference(resourceId('Microsoft.CognitiveServices/accounts', variables('aiServicesName_cu')), '2021-10-01', 'full').identity.principalId]"
            },
            "aiProjectPrincipalId": {
              "type": "string",
              "value": "[reference(resourceId('Microsoft.MachineLearningServices/workspaces', variables('aiProjectName')), '2024-01-01-preview', 'full').identity.principalId]"
            },
            "aiProjectConnectionString": {
              "type": "string",
              "value": "[format('{0}.api.azureml.ms;{1};{2};{3}', variables('location'), subscription().subscriptionId, resourceGroup().name, variables('aiProjectName'))]"
            },
            "aiProjectName": {
              "type": "string",
              "value": "[variables('aiProjectName')]"
            },
            "aiProjectId": {
              "type": "string",
              "value": "[resourceId('Microsoft.MachineLearningServices/workspaces', variables('aiProjectName'))]"
            }
          }
        }
      },
      "dependsOn": [
        "[resourceId('Microsoft.Resources/deployments', 'deploy_app_insights')]",
        "[resourceId('Microsoft.Resources/deployments', 'deploy_container_registry')]",
        "[extensionResourceId(format('/subscriptions/{0}/resourceGroups/{1}', subscription().subscriptionId, resourceGroup().name), 'Microsoft.Resources/deployments', 'deploy_keyvault')]",
        "[extensionResourceId(format('/subscriptions/{0}/resourceGroups/{1}', subscription().subscriptionId, resourceGroup().name), 'Microsoft.Resources/deployments', 'deploy_managed_identity')]"
      ]
    },
    {
      "type": "Microsoft.Resources/deployments",
      "apiVersion": "2022-09-01",
      "name": "deploy_container_app_env",
      "properties": {
        "expressionEvaluationOptions": {
          "scope": "inner"
        },
        "mode": "Incremental",
        "parameters": {
          "solutionName": {
            "value": "[variables('solutionPrefix')]"
          },
          "containerEnvName": {
            "value": "[format('{0}{1}', variables('abbrs').containers.containerAppsEnvironment, variables('solutionPrefix'))]"
          },
          "location": {
            "value": "[parameters('secondaryLocation')]"
          },
          "logAnalyticsWorkspaceName": {
            "value": "[reference(resourceId('Microsoft.Resources/deployments', 'deploy_app_insights'), '2022-09-01').outputs.logAnalyticsWorkspaceName.value]"
          },
          "logAnalyticsWorkspaceResourceGroup": {
            "value": "[reference(resourceId('Microsoft.Resources/deployments', 'deploy_app_insights'), '2022-09-01').outputs.logAnalyticsWorkspaceResourceGroup.value]"
          }
        },
        "template": {
          "$schema": "https://schema.management.azure.com/schemas/2019-04-01/deploymentTemplate.json#",
          "contentVersion": "1.0.0.0",
          "metadata": {
            "_generator": {
              "name": "bicep",
              "version": "0.35.1.17967",
<<<<<<< HEAD
              "templateHash": "1901255801577127677"
=======
              "templateHash": "12849612969576340024"
>>>>>>> e891da20
            }
          },
          "parameters": {
            "solutionName": {
              "type": "string"
            },
            "containerEnvName": {
              "type": "string"
            },
            "location": {
              "type": "string"
            },
            "logAnalyticsWorkspaceName": {
              "type": "string"
            },
            "logAnalyticsWorkspaceResourceGroup": {
              "type": "string"
            }
          },
          "resources": [
            {
              "type": "Microsoft.ManagedIdentity/userAssignedIdentities",
              "apiVersion": "2023-01-31",
              "name": "[format('{0}-acr-managed-identity', parameters('solutionName'))]",
              "location": "[parameters('location')]",
              "tags": {
                "app": "[parameters('solutionName')]",
                "location": "[parameters('location')]"
              }
            },
            {
              "type": "Microsoft.App/managedEnvironments",
              "apiVersion": "2024-03-01",
              "name": "[parameters('containerEnvName')]",
              "location": "[parameters('location')]",
              "properties": {
                "appLogsConfiguration": {
                  "destination": "log-analytics",
                  "logAnalyticsConfiguration": {
                    "customerId": "[reference(extensionResourceId(format('/subscriptions/{0}/resourceGroups/{1}', subscription().subscriptionId, parameters('logAnalyticsWorkspaceResourceGroup')), 'Microsoft.OperationalInsights/workspaces', parameters('logAnalyticsWorkspaceName')), '2023-09-01').customerId]",
                    "sharedKey": "[listKeys(extensionResourceId(format('/subscriptions/{0}/resourceGroups/{1}', subscription().subscriptionId, parameters('logAnalyticsWorkspaceResourceGroup')), 'Microsoft.OperationalInsights/workspaces', parameters('logAnalyticsWorkspaceName')), '2023-09-01').primarySharedKey]"
                  }
                },
                "zoneRedundant": false,
                "workloadProfiles": [
                  {
                    "workloadProfileType": "Consumption",
                    "name": "Consumption"
                  }
                ],
                "vnetConfiguration": null
              }
            }
          ],
          "outputs": {
            "containerEnvId": {
              "type": "string",
              "value": "[resourceId('Microsoft.App/managedEnvironments', parameters('containerEnvName'))]"
            },
            "containerRegistryReaderId": {
              "type": "string",
              "value": "[resourceId('Microsoft.ManagedIdentity/userAssignedIdentities', format('{0}-acr-managed-identity', parameters('solutionName')))]"
            },
            "containerRegistryReaderPrincipalId": {
              "type": "string",
              "value": "[reference(resourceId('Microsoft.ManagedIdentity/userAssignedIdentities', format('{0}-acr-managed-identity', parameters('solutionName'))), '2023-01-31').principalId]"
            }
          }
        }
      },
      "dependsOn": [
        "[resourceId('Microsoft.Resources/deployments', 'deploy_app_insights')]"
      ]
    },
    {
      "type": "Microsoft.Resources/deployments",
      "apiVersion": "2022-09-01",
      "name": "deploy_container_app_api_web",
      "properties": {
        "expressionEvaluationOptions": {
          "scope": "inner"
        },
        "mode": "Incremental",
        "parameters": {
          "solutionName": {
            "value": "[variables('solutionPrefix')]"
          },
          "location": {
            "value": "[parameters('secondaryLocation')]"
          },
          "appConfigEndPoint": {
            "value": ""
          },
          "containerAppApiEndpoint": {
            "value": ""
          },
          "containerAppWebEndpoint": {
            "value": ""
          },
          "azureContainerRegistry": {
            "value": "[variables('containerImageEndPoint')]"
          },
          "containerAppEnvId": {
            "value": "[reference(resourceId('Microsoft.Resources/deployments', 'deploy_container_app_env'), '2022-09-01').outputs.containerEnvId.value]"
          },
          "containerRegistryReaderId": {
            "value": "[reference(resourceId('Microsoft.Resources/deployments', 'deploy_container_app_env'), '2022-09-01').outputs.containerRegistryReaderId.value]"
          },
          "minReplicaContainerApp": {
            "value": "[parameters('minReplicaContainerApp')]"
          },
          "maxReplicaContainerApp": {
            "value": "[parameters('maxReplicaContainerApp')]"
          },
          "minReplicaContainerApi": {
            "value": "[parameters('minReplicaContainerApi')]"
          },
          "maxReplicaContainerApi": {
            "value": "[parameters('maxReplicaContainerApi')]"
          },
          "minReplicaContainerWeb": {
            "value": "[parameters('minReplicaContainerWeb')]"
          },
          "maxReplicaContainerWeb": {
            "value": "[parameters('maxReplicaContainerWeb')]"
          },
          "useLocalBuild": {
            "value": "false"
          }
        },
        "template": {
          "$schema": "https://schema.management.azure.com/schemas/2019-04-01/deploymentTemplate.json#",
          "contentVersion": "1.0.0.0",
          "metadata": {
            "_generator": {
              "name": "bicep",
              "version": "0.35.1.17967",
              "templateHash": "6288181929674095968"
            }
          },
          "parameters": {
            "solutionName": {
              "type": "string"
            },
            "location": {
              "type": "string"
            },
            "containerAppEnvId": {
              "type": "string"
            },
            "appConfigEndPoint": {
              "type": "string",
              "defaultValue": ""
            },
            "containerAppApiEndpoint": {
              "type": "string",
              "defaultValue": ""
            },
            "containerAppWebEndpoint": {
              "type": "string",
              "defaultValue": ""
            },
            "minReplicaContainerApp": {
              "type": "int",
              "defaultValue": 1,
              "metadata": {
                "description": "Minimum number of replicas to be added for Container App"
              }
            },
            "maxReplicaContainerApp": {
              "type": "int",
              "defaultValue": 1,
              "metadata": {
                "description": "Maximum number of replicas to be added for Container App"
              }
            },
            "minReplicaContainerApi": {
              "type": "int",
              "defaultValue": 1,
              "metadata": {
                "description": "Minimum number of replicas to be added for Container Api"
              }
            },
            "maxReplicaContainerApi": {
              "type": "int",
              "defaultValue": 1,
              "metadata": {
                "description": "Maximum number of replicas to be added for Container Api"
              }
            },
            "minReplicaContainerWeb": {
              "type": "int",
              "defaultValue": 1,
              "metadata": {
                "description": "Minimum number of replicas to be added for Container Web App"
              }
            },
            "maxReplicaContainerWeb": {
              "type": "int",
              "defaultValue": 1,
              "metadata": {
                "description": "Maximum number of replicas to be added for Container Web App"
              }
            },
            "azureContainerRegistry": {
              "type": "string"
            },
            "containerRegistryReaderId": {
              "type": "string"
            },
            "useLocalBuild": {
              "type": "string",
              "defaultValue": "false"
            }
          },
          "variables": {
            "$fxv#0": {
              "ai": {
                "aiSearch": "srch-",
                "aiServices": "aisa-",
                "aiVideoIndexer": "avi-",
                "machineLearningWorkspace": "mlw-",
                "openAIService": "oai-",
                "botService": "bot-",
                "computerVision": "cv-",
                "contentModerator": "cm-",
                "contentSafety": "cs-",
                "customVisionPrediction": "cstv-",
                "customVisionTraining": "cstvt-",
                "documentIntelligence": "di-",
                "faceApi": "face-",
                "healthInsights": "hi-",
                "immersiveReader": "ir-",
                "languageService": "lang-",
                "speechService": "spch-",
                "translator": "trsl-",
                "aiHub": "aih-",
                "aiHubProject": "aihp-"
              },
              "analytics": {
                "analysisServicesServer": "as",
                "databricksWorkspace": "dbw-",
                "dataExplorerCluster": "dec",
                "dataExplorerClusterDatabase": "dedb",
                "dataFactory": "adf-",
                "digitalTwin": "dt-",
                "streamAnalytics": "asa-",
                "synapseAnalyticsPrivateLinkHub": "synplh-",
                "synapseAnalyticsSQLDedicatedPool": "syndp",
                "synapseAnalyticsSparkPool": "synsp",
                "synapseAnalyticsWorkspaces": "synw",
                "dataLakeStoreAccount": "dls",
                "dataLakeAnalyticsAccount": "dla",
                "eventHubsNamespace": "evhns-",
                "eventHub": "evh-",
                "eventGridDomain": "evgd-",
                "eventGridSubscriptions": "evgs-",
                "eventGridTopic": "evgt-",
                "eventGridSystemTopic": "egst-",
                "hdInsightHadoopCluster": "hadoop-",
                "hdInsightHBaseCluster": "hbase-",
                "hdInsightKafkaCluster": "kafka-",
                "hdInsightSparkCluster": "spark-",
                "hdInsightStormCluster": "storm-",
                "hdInsightMLServicesCluster": "mls-",
                "iotHub": "iot-",
                "provisioningServices": "provs-",
                "provisioningServicesCertificate": "pcert-",
                "powerBIEmbedded": "pbi-",
                "timeSeriesInsightsEnvironment": "tsi-"
              },
              "compute": {
                "appServiceEnvironment": "ase-",
                "appServicePlan": "asp-",
                "loadTesting": "lt-",
                "availabilitySet": "avail-",
                "arcEnabledServer": "arcs-",
                "arcEnabledKubernetesCluster": "arck",
                "batchAccounts": "ba-",
                "cloudService": "cld-",
                "communicationServices": "acs-",
                "diskEncryptionSet": "des",
                "functionApp": "func-",
                "gallery": "gal",
                "hostingEnvironment": "host-",
                "imageTemplate": "it-",
                "managedDiskOS": "osdisk",
                "managedDiskData": "disk",
                "notificationHubs": "ntf-",
                "notificationHubsNamespace": "ntfns-",
                "proximityPlacementGroup": "ppg-",
                "restorePointCollection": "rpc-",
                "snapshot": "snap-",
                "staticWebApp": "stapp-",
                "virtualMachine": "vm",
                "virtualMachineScaleSet": "vmss-",
                "virtualMachineMaintenanceConfiguration": "mc-",
                "virtualMachineStorageAccount": "stvm",
                "webApp": "app-"
              },
              "containers": {
                "aksCluster": "aks-",
                "aksSystemNodePool": "npsystem-",
                "aksUserNodePool": "np-",
                "containerApp": "ca-",
                "containerAppsEnvironment": "cae-",
                "containerRegistry": "cr",
                "containerInstance": "ci",
                "serviceFabricCluster": "sf-",
                "serviceFabricManagedCluster": "sfmc-"
              },
              "databases": {
                "cosmosDBDatabase": "cosmos-",
                "cosmosDBApacheCassandra": "coscas-",
                "cosmosDBMongoDB": "cosmon-",
                "cosmosDBNoSQL": "cosno-",
                "cosmosDBTable": "costab-",
                "cosmosDBGremlin": "cosgrm-",
                "cosmosDBPostgreSQL": "cospos-",
                "cacheForRedis": "redis-",
                "sqlDatabaseServer": "sql-",
                "sqlDatabase": "sqldb-",
                "sqlElasticJobAgent": "sqlja-",
                "sqlElasticPool": "sqlep-",
                "mariaDBServer": "maria-",
                "mariaDBDatabase": "mariadb-",
                "mySQLDatabase": "mysql-",
                "postgreSQLDatabase": "psql-",
                "sqlServerStretchDatabase": "sqlstrdb-",
                "sqlManagedInstance": "sqlmi-"
              },
              "developerTools": {
                "appConfigurationStore": "appcs-",
                "mapsAccount": "map-",
                "signalR": "sigr",
                "webPubSub": "wps-"
              },
              "devOps": {
                "managedGrafana": "amg-"
              },
              "integration": {
                "apiManagementService": "apim-",
                "integrationAccount": "ia-",
                "logicApp": "logic-",
                "serviceBusNamespace": "sbns-",
                "serviceBusQueue": "sbq-",
                "serviceBusTopic": "sbt-",
                "serviceBusTopicSubscription": "sbts-"
              },
              "managementGovernance": {
                "automationAccount": "aa-",
                "applicationInsights": "appi-",
                "monitorActionGroup": "ag-",
                "monitorDataCollectionRules": "dcr-",
                "monitorAlertProcessingRule": "apr-",
                "blueprint": "bp-",
                "blueprintAssignment": "bpa-",
                "dataCollectionEndpoint": "dce-",
                "logAnalyticsWorkspace": "log-",
                "logAnalyticsQueryPacks": "pack-",
                "managementGroup": "mg-",
                "purviewInstance": "pview-",
                "resourceGroup": "rg-",
                "templateSpecsName": "ts-"
              },
              "migration": {
                "migrateProject": "migr-",
                "databaseMigrationService": "dms-",
                "recoveryServicesVault": "rsv-"
              },
              "networking": {
                "applicationGateway": "agw-",
                "applicationSecurityGroup": "asg-",
                "cdnProfile": "cdnp-",
                "cdnEndpoint": "cdne-",
                "connections": "con-",
                "dnsForwardingRuleset": "dnsfrs-",
                "dnsPrivateResolver": "dnspr-",
                "dnsPrivateResolverInboundEndpoint": "in-",
                "dnsPrivateResolverOutboundEndpoint": "out-",
                "firewall": "afw-",
                "firewallPolicy": "afwp-",
                "expressRouteCircuit": "erc-",
                "expressRouteGateway": "ergw-",
                "frontDoorProfile": "afd-",
                "frontDoorEndpoint": "fde-",
                "frontDoorFirewallPolicy": "fdfp-",
                "ipGroups": "ipg-",
                "loadBalancerInternal": "lbi-",
                "loadBalancerExternal": "lbe-",
                "loadBalancerRule": "rule-",
                "localNetworkGateway": "lgw-",
                "natGateway": "ng-",
                "networkInterface": "nic-",
                "networkSecurityGroup": "nsg-",
                "networkSecurityGroupSecurityRules": "nsgsr-",
                "networkWatcher": "nw-",
                "privateLink": "pl-",
                "privateEndpoint": "pep-",
                "publicIPAddress": "pip-",
                "publicIPAddressPrefix": "ippre-",
                "routeFilter": "rf-",
                "routeServer": "rtserv-",
                "routeTable": "rt-",
                "serviceEndpointPolicy": "se-",
                "trafficManagerProfile": "traf-",
                "userDefinedRoute": "udr-",
                "virtualNetwork": "vnet-",
                "virtualNetworkGateway": "vgw-",
                "virtualNetworkManager": "vnm-",
                "virtualNetworkPeering": "peer-",
                "virtualNetworkSubnet": "snet-",
                "virtualWAN": "vwan-",
                "virtualWANHub": "vhub-"
              },
              "security": {
                "bastion": "bas-",
                "keyVault": "kv-",
                "keyVaultManagedHSM": "kvmhsm-",
                "managedIdentity": "id-",
                "sshKey": "sshkey-",
                "vpnGateway": "vpng-",
                "vpnConnection": "vcn-",
                "vpnSite": "vst-",
                "webApplicationFirewallPolicy": "waf",
                "webApplicationFirewallPolicyRuleGroup": "wafrg"
              },
              "storage": {
                "storSimple": "ssimp",
                "backupVault": "bvault-",
                "backupVaultPolicy": "bkpol-",
                "fileShare": "share-",
                "storageAccount": "st",
                "storageSyncService": "sss-"
              },
              "virtualDesktop": {
                "labServicesPlan": "lp-",
                "virtualDesktopHostPool": "vdpool-",
                "virtualDesktopApplicationGroup": "vdag-",
                "virtualDesktopWorkspace": "vdws-",
                "virtualDesktopScalingPlan": "vdscaling-"
              }
            },
            "abbrs": "[variables('$fxv#0')]",
            "probes": [
              {
                "type": "Liveness",
                "httpGet": {
                  "path": "/startup",
                  "port": 80,
                  "scheme": "HTTP"
                },
                "initialDelaySeconds": 5,
                "periodSeconds": 10,
                "failureThreshold": 3
              },
              {
                "type": "Readiness",
                "httpGet": {
                  "path": "/startup",
                  "port": 80,
                  "scheme": "HTTP"
                },
                "initialDelaySeconds": 5,
                "periodSeconds": 10,
                "failureThreshold": 3
              },
              {
                "type": "Startup",
                "httpGet": {
                  "path": "/startup",
                  "port": 80,
                  "scheme": "HTTP"
                },
                "initialDelaySeconds": 20,
                "periodSeconds": 5,
                "failureThreshold": 30
              }
            ]
          },
          "resources": [
            {
              "type": "Microsoft.Resources/deployments",
              "apiVersion": "2022-09-01",
              "name": "deploy_container_app",
              "properties": {
                "expressionEvaluationOptions": {
                  "scope": "inner"
                },
                "mode": "Incremental",
                "parameters": {
                  "location": {
                    "value": "[parameters('location')]"
                  },
                  "containerAppName": {
                    "value": "[format('{0}{1}-app', variables('abbrs').containers.containerApp, parameters('solutionName'))]"
                  },
                  "containerEnvId": {
                    "value": "[parameters('containerAppEnvId')]"
                  },
                  "azureContainerRegistry": {
                    "value": "[parameters('azureContainerRegistry')]"
                  },
                  "azureContainerRegistryImage": {
                    "value": "contentprocessor"
                  },
                  "azureContainerRegistryImageTag": {
                    "value": "latest"
                  },
                  "managedIdentityId": {
                    "value": "[parameters('containerRegistryReaderId')]"
                  },
                  "containerEnvVars": {
                    "value": [
                      {
                        "name": "APP_CONFIG_ENDPOINT",
                        "value": "[parameters('appConfigEndPoint')]"
                      }
                    ]
                  },
                  "enableIngress": {
                    "value": false
                  },
                  "minReplicas": {
                    "value": "[parameters('minReplicaContainerApp')]"
                  },
                  "maxReplicas": {
                    "value": "[parameters('maxReplicaContainerApp')]"
                  },
                  "useLocalBuild": {
                    "value": "[parameters('useLocalBuild')]"
                  }
                },
                "template": {
                  "$schema": "https://schema.management.azure.com/schemas/2019-04-01/deploymentTemplate.json#",
                  "contentVersion": "1.0.0.0",
                  "metadata": {
                    "_generator": {
                      "name": "bicep",
                      "version": "0.35.1.17967",
                      "templateHash": "17874244636612129409"
                    }
                  },
                  "parameters": {
                    "location": {
                      "type": "string"
                    },
                    "containerAppName": {
                      "type": "string"
                    },
                    "containerEnvId": {
                      "type": "string"
                    },
                    "managedIdentityId": {
                      "type": "string"
                    },
                    "azureContainerRegistry": {
                      "type": "string"
                    },
                    "azureContainerRegistryImage": {
                      "type": "string"
                    },
                    "azureContainerRegistryImageTag": {
                      "type": "string"
                    },
                    "containerEnvVars": {
                      "type": "array",
                      "defaultValue": []
                    },
                    "enableIngress": {
                      "type": "bool",
                      "defaultValue": true
                    },
                    "probes": {
                      "type": "array",
                      "defaultValue": []
                    },
                    "allowedOrigins": {
                      "type": "array",
                      "defaultValue": []
                    },
                    "minReplicas": {
                      "type": "int",
                      "defaultValue": 1
                    },
                    "maxReplicas": {
                      "type": "int",
                      "defaultValue": 1
                    },
                    "useLocalBuild": {
                      "type": "string",
                      "defaultValue": "false"
                    }
                  },
                  "resources": [
                    {
                      "type": "Microsoft.App/containerApps",
                      "apiVersion": "2024-03-01",
                      "name": "[parameters('containerAppName')]",
                      "location": "[parameters('location')]",
                      "identity": {
                        "type": "SystemAssigned, UserAssigned",
                        "userAssignedIdentities": {
                          "[format('{0}', parameters('managedIdentityId'))]": {}
                        }
                      },
                      "properties": {
                        "managedEnvironmentId": "[parameters('containerEnvId')]",
                        "environmentId": "[parameters('containerEnvId')]",
                        "workloadProfileName": "Consumption",
                        "configuration": {
                          "registries": "[if(equals(parameters('useLocalBuild'), 'true'), createArray(createObject('server', parameters('azureContainerRegistry'), 'identity', parameters('managedIdentityId'))), null())]",
                          "ingress": "[if(parameters('enableIngress'), createObject('external', true(), 'transport', 'auto', 'allowInsecure', true(), 'corsPolicy', if(greater(length(parameters('allowedOrigins')), 0), createObject('allowedOrigins', parameters('allowedOrigins'), 'allowedMethods', createArray('GET', 'POST', 'PUT', 'DELETE', 'OPTIONS'), 'allowedHeaders', createArray('Authorization', 'Content-Type', '*')), null())), null())]"
                        },
                        "template": {
                          "containers": [
                            {
                              "image": "[format('{0}/{1}:{2}', parameters('azureContainerRegistry'), parameters('azureContainerRegistryImage'), parameters('azureContainerRegistryImageTag'))]",
                              "name": "[parameters('containerAppName')]",
                              "env": "[parameters('containerEnvVars')]",
                              "probes": "[parameters('probes')]",
                              "resources": {
                                "cpu": 4,
                                "memory": "8Gi"
                              }
                            }
                          ],
                          "scale": {
                            "minReplicas": "[parameters('minReplicas')]",
                            "maxReplicas": "[parameters('maxReplicas')]"
                          }
                        }
                      }
                    }
                  ],
                  "outputs": {
                    "containerName": {
                      "type": "string",
                      "value": "[parameters('containerAppName')]"
                    },
                    "processorContainerAppId": {
                      "type": "string",
                      "value": "[resourceId('Microsoft.App/containerApps', parameters('containerAppName'))]"
                    },
                    "principalId": {
                      "type": "string",
                      "value": "[reference(resourceId('Microsoft.App/containerApps', parameters('containerAppName')), '2024-03-01', 'full').identity.principalId]"
                    },
                    "containerEndPoint": {
                      "type": "string",
                      "value": "[if(parameters('enableIngress'), format('https://{0}', reference(resourceId('Microsoft.App/containerApps', parameters('containerAppName')), '2024-03-01').configuration.ingress.fqdn), '')]"
                    }
                  }
                }
              }
            },
            {
              "type": "Microsoft.Resources/deployments",
              "apiVersion": "2022-09-01",
              "name": "deploy_container_app_api",
              "properties": {
                "expressionEvaluationOptions": {
                  "scope": "inner"
                },
                "mode": "Incremental",
                "parameters": {
                  "location": {
                    "value": "[parameters('location')]"
                  },
                  "containerAppName": {
                    "value": "[format('{0}{1}-api', variables('abbrs').containers.containerApp, parameters('solutionName'))]"
                  },
                  "containerEnvId": {
                    "value": "[parameters('containerAppEnvId')]"
                  },
                  "azureContainerRegistry": {
                    "value": "[parameters('azureContainerRegistry')]"
                  },
                  "azureContainerRegistryImage": {
                    "value": "contentprocessorapi"
                  },
                  "azureContainerRegistryImageTag": {
                    "value": "latest"
                  },
                  "managedIdentityId": {
                    "value": "[parameters('containerRegistryReaderId')]"
                  },
                  "allowedOrigins": {
                    "value": [
                      "[parameters('containerAppWebEndpoint')]"
                    ]
                  },
                  "containerEnvVars": {
                    "value": [
                      {
                        "name": "APP_CONFIG_ENDPOINT",
                        "value": "[parameters('appConfigEndPoint')]"
                      }
                    ]
                  },
                  "probes": {
                    "value": "[variables('probes')]"
                  },
                  "minReplicas": {
                    "value": "[parameters('minReplicaContainerApi')]"
                  },
                  "maxReplicas": {
                    "value": "[parameters('maxReplicaContainerApi')]"
                  },
                  "useLocalBuild": {
                    "value": "[parameters('useLocalBuild')]"
                  }
                },
                "template": {
                  "$schema": "https://schema.management.azure.com/schemas/2019-04-01/deploymentTemplate.json#",
                  "contentVersion": "1.0.0.0",
                  "metadata": {
                    "_generator": {
                      "name": "bicep",
                      "version": "0.35.1.17967",
                      "templateHash": "17874244636612129409"
                    }
                  },
                  "parameters": {
                    "location": {
                      "type": "string"
                    },
                    "containerAppName": {
                      "type": "string"
                    },
                    "containerEnvId": {
                      "type": "string"
                    },
                    "managedIdentityId": {
                      "type": "string"
                    },
                    "azureContainerRegistry": {
                      "type": "string"
                    },
                    "azureContainerRegistryImage": {
                      "type": "string"
                    },
                    "azureContainerRegistryImageTag": {
                      "type": "string"
                    },
                    "containerEnvVars": {
                      "type": "array",
                      "defaultValue": []
                    },
                    "enableIngress": {
                      "type": "bool",
                      "defaultValue": true
                    },
                    "probes": {
                      "type": "array",
                      "defaultValue": []
                    },
                    "allowedOrigins": {
                      "type": "array",
                      "defaultValue": []
                    },
                    "minReplicas": {
                      "type": "int",
                      "defaultValue": 1
                    },
                    "maxReplicas": {
                      "type": "int",
                      "defaultValue": 1
                    },
                    "useLocalBuild": {
                      "type": "string",
                      "defaultValue": "false"
                    }
                  },
                  "resources": [
                    {
                      "type": "Microsoft.App/containerApps",
                      "apiVersion": "2024-03-01",
                      "name": "[parameters('containerAppName')]",
                      "location": "[parameters('location')]",
                      "identity": {
                        "type": "SystemAssigned, UserAssigned",
                        "userAssignedIdentities": {
                          "[format('{0}', parameters('managedIdentityId'))]": {}
                        }
                      },
                      "properties": {
                        "managedEnvironmentId": "[parameters('containerEnvId')]",
                        "environmentId": "[parameters('containerEnvId')]",
                        "workloadProfileName": "Consumption",
                        "configuration": {
                          "registries": "[if(equals(parameters('useLocalBuild'), 'true'), createArray(createObject('server', parameters('azureContainerRegistry'), 'identity', parameters('managedIdentityId'))), null())]",
                          "ingress": "[if(parameters('enableIngress'), createObject('external', true(), 'transport', 'auto', 'allowInsecure', true(), 'corsPolicy', if(greater(length(parameters('allowedOrigins')), 0), createObject('allowedOrigins', parameters('allowedOrigins'), 'allowedMethods', createArray('GET', 'POST', 'PUT', 'DELETE', 'OPTIONS'), 'allowedHeaders', createArray('Authorization', 'Content-Type', '*')), null())), null())]"
                        },
                        "template": {
                          "containers": [
                            {
                              "image": "[format('{0}/{1}:{2}', parameters('azureContainerRegistry'), parameters('azureContainerRegistryImage'), parameters('azureContainerRegistryImageTag'))]",
                              "name": "[parameters('containerAppName')]",
                              "env": "[parameters('containerEnvVars')]",
                              "probes": "[parameters('probes')]",
                              "resources": {
                                "cpu": 4,
                                "memory": "8Gi"
                              }
                            }
                          ],
                          "scale": {
                            "minReplicas": "[parameters('minReplicas')]",
                            "maxReplicas": "[parameters('maxReplicas')]"
                          }
                        }
                      }
                    }
                  ],
                  "outputs": {
                    "containerName": {
                      "type": "string",
                      "value": "[parameters('containerAppName')]"
                    },
                    "processorContainerAppId": {
                      "type": "string",
                      "value": "[resourceId('Microsoft.App/containerApps', parameters('containerAppName'))]"
                    },
                    "principalId": {
                      "type": "string",
                      "value": "[reference(resourceId('Microsoft.App/containerApps', parameters('containerAppName')), '2024-03-01', 'full').identity.principalId]"
                    },
                    "containerEndPoint": {
                      "type": "string",
                      "value": "[if(parameters('enableIngress'), format('https://{0}', reference(resourceId('Microsoft.App/containerApps', parameters('containerAppName')), '2024-03-01').configuration.ingress.fqdn), '')]"
                    }
                  }
                }
              }
            },
            {
              "type": "Microsoft.Resources/deployments",
              "apiVersion": "2022-09-01",
              "name": "deploy_container_app_web",
              "properties": {
                "expressionEvaluationOptions": {
                  "scope": "inner"
                },
                "mode": "Incremental",
                "parameters": {
                  "location": {
                    "value": "[parameters('location')]"
                  },
                  "containerAppName": {
                    "value": "[format('{0}{1}-web', variables('abbrs').containers.containerApp, parameters('solutionName'))]"
                  },
                  "containerEnvId": {
                    "value": "[parameters('containerAppEnvId')]"
                  },
                  "azureContainerRegistry": {
                    "value": "[parameters('azureContainerRegistry')]"
                  },
                  "azureContainerRegistryImage": {
                    "value": "contentprocessorweb"
                  },
                  "azureContainerRegistryImageTag": {
                    "value": "latest"
                  },
                  "managedIdentityId": {
                    "value": "[parameters('containerRegistryReaderId')]"
                  },
                  "containerEnvVars": {
                    "value": [
                      {
                        "name": "APP_API_BASE_URL",
                        "value": "[parameters('containerAppApiEndpoint')]"
                      },
                      {
                        "name": "APP_WEB_CLIENT_ID",
                        "value": "<APP_REGISTRATION_CLIENTID>"
                      },
                      {
                        "name": "APP_WEB_AUTHORITY",
                        "value": "[format('{0}/{1}', environment().authentication.loginEndpoint, tenant().tenantId)]"
                      },
                      {
                        "name": "APP_WEB_SCOPE",
                        "value": "<FRONTEND_API_SCOPE>"
                      },
                      {
                        "name": "APP_API_SCOPE",
                        "value": "<BACKEND_API_SCOPE>"
                      },
                      {
                        "name": "APP_CONSOLE_LOG_ENABLED",
                        "value": "false"
                      }
                    ]
                  },
                  "minReplicas": {
                    "value": "[parameters('minReplicaContainerWeb')]"
                  },
                  "maxReplicas": {
                    "value": "[parameters('maxReplicaContainerWeb')]"
                  },
                  "useLocalBuild": {
                    "value": "[parameters('useLocalBuild')]"
                  }
                },
                "template": {
                  "$schema": "https://schema.management.azure.com/schemas/2019-04-01/deploymentTemplate.json#",
                  "contentVersion": "1.0.0.0",
                  "metadata": {
                    "_generator": {
                      "name": "bicep",
                      "version": "0.35.1.17967",
                      "templateHash": "17874244636612129409"
                    }
                  },
                  "parameters": {
                    "location": {
                      "type": "string"
                    },
                    "containerAppName": {
                      "type": "string"
                    },
                    "containerEnvId": {
                      "type": "string"
                    },
                    "managedIdentityId": {
                      "type": "string"
                    },
                    "azureContainerRegistry": {
                      "type": "string"
                    },
                    "azureContainerRegistryImage": {
                      "type": "string"
                    },
                    "azureContainerRegistryImageTag": {
                      "type": "string"
                    },
                    "containerEnvVars": {
                      "type": "array",
                      "defaultValue": []
                    },
                    "enableIngress": {
                      "type": "bool",
                      "defaultValue": true
                    },
                    "probes": {
                      "type": "array",
                      "defaultValue": []
                    },
                    "allowedOrigins": {
                      "type": "array",
                      "defaultValue": []
                    },
                    "minReplicas": {
                      "type": "int",
                      "defaultValue": 1
                    },
                    "maxReplicas": {
                      "type": "int",
                      "defaultValue": 1
                    },
                    "useLocalBuild": {
                      "type": "string",
                      "defaultValue": "false"
                    }
                  },
                  "resources": [
                    {
                      "type": "Microsoft.App/containerApps",
                      "apiVersion": "2024-03-01",
                      "name": "[parameters('containerAppName')]",
                      "location": "[parameters('location')]",
                      "identity": {
                        "type": "SystemAssigned, UserAssigned",
                        "userAssignedIdentities": {
                          "[format('{0}', parameters('managedIdentityId'))]": {}
                        }
                      },
                      "properties": {
                        "managedEnvironmentId": "[parameters('containerEnvId')]",
                        "environmentId": "[parameters('containerEnvId')]",
                        "workloadProfileName": "Consumption",
                        "configuration": {
                          "registries": "[if(equals(parameters('useLocalBuild'), 'true'), createArray(createObject('server', parameters('azureContainerRegistry'), 'identity', parameters('managedIdentityId'))), null())]",
                          "ingress": "[if(parameters('enableIngress'), createObject('external', true(), 'transport', 'auto', 'allowInsecure', true(), 'corsPolicy', if(greater(length(parameters('allowedOrigins')), 0), createObject('allowedOrigins', parameters('allowedOrigins'), 'allowedMethods', createArray('GET', 'POST', 'PUT', 'DELETE', 'OPTIONS'), 'allowedHeaders', createArray('Authorization', 'Content-Type', '*')), null())), null())]"
                        },
                        "template": {
                          "containers": [
                            {
                              "image": "[format('{0}/{1}:{2}', parameters('azureContainerRegistry'), parameters('azureContainerRegistryImage'), parameters('azureContainerRegistryImageTag'))]",
                              "name": "[parameters('containerAppName')]",
                              "env": "[parameters('containerEnvVars')]",
                              "probes": "[parameters('probes')]",
                              "resources": {
                                "cpu": 4,
                                "memory": "8Gi"
                              }
                            }
                          ],
                          "scale": {
                            "minReplicas": "[parameters('minReplicas')]",
                            "maxReplicas": "[parameters('maxReplicas')]"
                          }
                        }
                      }
                    }
                  ],
                  "outputs": {
                    "containerName": {
                      "type": "string",
                      "value": "[parameters('containerAppName')]"
                    },
                    "processorContainerAppId": {
                      "type": "string",
                      "value": "[resourceId('Microsoft.App/containerApps', parameters('containerAppName'))]"
                    },
                    "principalId": {
                      "type": "string",
                      "value": "[reference(resourceId('Microsoft.App/containerApps', parameters('containerAppName')), '2024-03-01', 'full').identity.principalId]"
                    },
                    "containerEndPoint": {
                      "type": "string",
                      "value": "[if(parameters('enableIngress'), format('https://{0}', reference(resourceId('Microsoft.App/containerApps', parameters('containerAppName')), '2024-03-01').configuration.ingress.fqdn), '')]"
                    }
                  }
                }
              }
            }
          ],
          "outputs": {
            "containerAppPrincipalId": {
              "type": "string",
              "value": "[reference(resourceId('Microsoft.Resources/deployments', 'deploy_container_app'), '2022-09-01').outputs.principalId.value]"
            },
            "containerAppApiPrincipalId": {
              "type": "string",
              "value": "[reference(resourceId('Microsoft.Resources/deployments', 'deploy_container_app_api'), '2022-09-01').outputs.principalId.value]"
            },
            "containerAppWebPrincipalId": {
              "type": "string",
              "value": "[reference(resourceId('Microsoft.Resources/deployments', 'deploy_container_app_web'), '2022-09-01').outputs.principalId.value]"
            },
            "containerAppName": {
              "type": "string",
              "value": "[reference(resourceId('Microsoft.Resources/deployments', 'deploy_container_app'), '2022-09-01').outputs.containerName.value]"
            },
            "containerAppApiName": {
              "type": "string",
              "value": "[reference(resourceId('Microsoft.Resources/deployments', 'deploy_container_app_api'), '2022-09-01').outputs.containerName.value]"
            },
            "containerAppWebName": {
              "type": "string",
              "value": "[reference(resourceId('Microsoft.Resources/deployments', 'deploy_container_app_web'), '2022-09-01').outputs.containerName.value]"
            },
            "containweAppWebEndPoint": {
              "type": "string",
              "value": "[reference(resourceId('Microsoft.Resources/deployments', 'deploy_container_app_web'), '2022-09-01').outputs.containerEndPoint.value]"
            },
            "containweAppApiEndPoint": {
              "type": "string",
              "value": "[reference(resourceId('Microsoft.Resources/deployments', 'deploy_container_app_api'), '2022-09-01').outputs.containerEndPoint.value]"
            }
          }
        }
      },
      "dependsOn": [
        "[resourceId('Microsoft.Resources/deployments', 'deploy_container_app_env')]"
      ]
    },
    {
      "type": "Microsoft.Resources/deployments",
      "apiVersion": "2022-09-01",
      "name": "deploy_cosmos_db",
      "properties": {
        "expressionEvaluationOptions": {
          "scope": "inner"
        },
        "mode": "Incremental",
        "parameters": {
          "cosmosAccountName": {
            "value": "[format('{0}{1}', variables('abbrs').databases.cosmosDBDatabase, variables('solutionPrefix'))]"
          },
          "solutionLocation": {
            "value": "[parameters('secondaryLocation')]"
          },
          "kind": {
            "value": "MongoDB"
          }
        },
        "template": {
          "$schema": "https://schema.management.azure.com/schemas/2019-04-01/deploymentTemplate.json#",
          "contentVersion": "1.0.0.0",
          "metadata": {
            "_generator": {
              "name": "bicep",
              "version": "0.35.1.17967",
              "templateHash": "18013369407849007542"
            }
          },
          "parameters": {
            "solutionLocation": {
              "type": "string"
            },
            "cosmosAccountName": {
              "type": "string"
            },
            "kind": {
              "type": "string",
              "defaultValue": "GlobalDocumentDB",
              "allowedValues": [
                "GlobalDocumentDB",
                "MongoDB",
                "Parse"
              ]
            },
            "tags": {
              "type": "object",
              "defaultValue": {}
            }
          },
          "resources": [
            {
              "type": "Microsoft.DocumentDB/databaseAccounts",
              "apiVersion": "2024-12-01-preview",
              "name": "[parameters('cosmosAccountName')]",
              "kind": "[parameters('kind')]",
              "location": "[parameters('solutionLocation')]",
              "tags": "[parameters('tags')]",
              "properties": {
                "consistencyPolicy": {
                  "defaultConsistencyLevel": "Session"
                },
                "locations": [
                  {
                    "locationName": "[parameters('solutionLocation')]",
                    "failoverPriority": 0,
                    "isZoneRedundant": false
                  }
                ],
                "databaseAccountOfferType": "Standard",
                "enableAutomaticFailover": false,
                "enableMultipleWriteLocations": false,
                "apiProperties": "[if(equals(parameters('kind'), 'MongoDB'), createObject('serverVersion', '7.0'), createObject())]",
                "capabilities": "[if(equals(parameters('kind'), 'MongoDB'), createArray(createObject('name', 'EnableMongo')), createArray(createObject('name', 'EnableServerless')))]",
                "capacityMode": "Serverless",
                "enableFreeTier": false
              }
            }
          ],
          "outputs": {
            "cosmosAccountName": {
              "type": "string",
              "value": "[parameters('cosmosAccountName')]"
            }
          }
        }
      }
    },
    {
      "type": "Microsoft.Resources/deployments",
      "apiVersion": "2022-09-01",
      "name": "deploy_app_config_service",
      "resourceGroup": "[resourceGroup().name]",
      "properties": {
        "expressionEvaluationOptions": {
          "scope": "inner"
        },
        "mode": "Incremental",
        "parameters": {
          "appConfigName": {
            "value": "[format('{0}{1}', variables('abbrs').developerTools.appConfigurationStore, variables('solutionPrefix'))]"
          },
          "storageBlobUrl": {
            "value": "[reference(resourceId('Microsoft.Resources/deployments', 'deploy_storage_account'), '2022-09-01').outputs.storageBlobUrl.value]"
          },
          "storageQueueUrl": {
            "value": "[reference(resourceId('Microsoft.Resources/deployments', 'deploy_storage_account'), '2022-09-01').outputs.storageQueueUrl.value]"
          },
          "openAIEndpoint": {
            "value": "[reference(extensionResourceId(format('/subscriptions/{0}/resourceGroups/{1}', subscription().subscriptionId, resourceGroup().name), 'Microsoft.Resources/deployments', 'deploy_ai_foundry'), '2022-09-01').outputs.aiServicesTarget.value]"
          },
          "contentUnderstandingEndpoint": {
            "value": "[reference(extensionResourceId(format('/subscriptions/{0}/resourceGroups/{1}', subscription().subscriptionId, resourceGroup().name), 'Microsoft.Resources/deployments', 'deploy_ai_foundry'), '2022-09-01').outputs.aiServicesCUEndpoint.value]"
          },
          "gptModelName": {
            "value": "[parameters('gptModelName')]"
          },
          "keyVaultId": {
            "value": "[reference(extensionResourceId(format('/subscriptions/{0}/resourceGroups/{1}', subscription().subscriptionId, resourceGroup().name), 'Microsoft.Resources/deployments', 'deploy_keyvault'), '2022-09-01').outputs.keyvaultId.value]"
          },
          "aiProjectConnectionString": {
            "value": "[reference(extensionResourceId(format('/subscriptions/{0}/resourceGroups/{1}', subscription().subscriptionId, resourceGroup().name), 'Microsoft.Resources/deployments', 'deploy_ai_foundry'), '2022-09-01').outputs.aiProjectConnectionString.value]"
          },
          "cosmosDbName": {
            "value": "[reference(resourceId('Microsoft.Resources/deployments', 'deploy_cosmos_db'), '2022-09-01').outputs.cosmosAccountName.value]"
          }
        },
        "template": {
          "$schema": "https://schema.management.azure.com/schemas/2019-04-01/deploymentTemplate.json#",
          "contentVersion": "1.0.0.0",
          "metadata": {
            "_generator": {
              "name": "bicep",
              "version": "0.35.1.17967",
              "templateHash": "12698338841871546352"
            }
          },
          "parameters": {
            "appConfigName": {
              "type": "string"
            },
            "location": {
              "type": "string",
              "defaultValue": "[resourceGroup().location]"
            },
            "skuName": {
              "type": "string",
              "defaultValue": "Standard"
            },
            "storageBlobUrl": {
              "type": "string"
            },
            "storageQueueUrl": {
              "type": "string"
            },
            "openAIEndpoint": {
              "type": "string"
            },
            "contentUnderstandingEndpoint": {
              "type": "string"
            },
            "gptModelName": {
              "type": "string"
            },
            "keyVaultId": {
              "type": "string"
            },
            "aiProjectConnectionString": {
              "type": "string"
            },
            "cosmosDbName": {
              "type": "string"
            },
            "keyValues": {
              "type": "array",
              "defaultValue": [
                {
                  "key": "APP_AZURE_OPENAI_ENDPOINT",
                  "value": "[parameters('openAIEndpoint')]"
                },
                {
                  "key": "APP_AZURE_OPENAI_MODEL",
                  "value": "[parameters('gptModelName')]"
                },
                {
                  "key": "APP_CONTENT_UNDERSTANDING_ENDPOINT",
                  "value": "[parameters('contentUnderstandingEndpoint')]"
                },
                {
                  "key": "APP_COSMOS_CONTAINER_PROCESS",
                  "value": "Processes"
                },
                {
                  "key": "APP_COSMOS_CONTAINER_SCHEMA",
                  "value": "Schemas"
                },
                {
                  "key": "APP_COSMOS_DATABASE",
                  "value": "ContentProcess"
                },
                {
                  "key": "APP_CPS_CONFIGURATION",
                  "value": "cps-configuration"
                },
                {
                  "key": "APP_CPS_MAX_FILESIZE_MB",
                  "value": "20"
                },
                {
                  "key": "APP_CPS_PROCESSES",
                  "value": "cps-processes"
                },
                {
                  "key": "APP_LOGGING_ENABLE",
                  "value": "False"
                },
                {
                  "key": "APP_LOGGING_LEVEL",
                  "value": "INFO"
                },
                {
                  "key": "APP_MESSAGE_QUEUE_EXTRACT",
                  "value": "content-pipeline-extract-queue"
                },
                {
                  "key": "APP_MESSAGE_QUEUE_INTERVAL",
                  "value": "5"
                },
                {
                  "key": "APP_MESSAGE_QUEUE_PROCESS_TIMEOUT",
                  "value": "180"
                },
                {
                  "key": "APP_MESSAGE_QUEUE_VISIBILITY_TIMEOUT",
                  "value": "10"
                },
                {
                  "key": "APP_PROCESS_STEPS",
                  "value": "extract,map,evaluate,save"
                },
                {
                  "key": "APP_STORAGE_BLOB_URL",
                  "value": "[parameters('storageBlobUrl')]"
                },
                {
                  "key": "APP_STORAGE_QUEUE_URL",
                  "value": "[parameters('storageQueueUrl')]"
                },
                {
                  "key": "APP_AI_PROJECT_CONN_STR",
                  "value": "[parameters('aiProjectConnectionString')]"
                }
              ]
            }
          },
          "resources": [
            {
              "type": "Microsoft.AppConfiguration/configurationStores",
              "apiVersion": "2023-03-01",
              "name": "[parameters('appConfigName')]",
              "location": "[parameters('location')]",
              "identity": {
                "type": "SystemAssigned"
              },
              "sku": {
                "name": "[parameters('skuName')]"
              }
            },
            {
              "type": "Microsoft.Authorization/roleAssignments",
              "apiVersion": "2022-04-01",
              "name": "[guid(resourceId('Microsoft.AppConfiguration/configurationStores', parameters('appConfigName')), parameters('keyVaultId'), 'KeyVaultSecretsUser')]",
              "properties": {
                "roleDefinitionId": "[subscriptionResourceId('Microsoft.Authorization/roleDefinitions', 'b86a8fe4-44ce-4948-aee5-eccb2c155cd7')]",
                "principalId": "[reference(resourceId('Microsoft.AppConfiguration/configurationStores', parameters('appConfigName')), '2023-03-01', 'full').identity.principalId]"
              },
              "dependsOn": [
                "[resourceId('Microsoft.AppConfiguration/configurationStores', parameters('appConfigName'))]"
              ]
            },
            {
              "copy": {
                "name": "appConfigKeys",
                "count": "[length(parameters('keyValues'))]"
              },
              "type": "Microsoft.AppConfiguration/configurationStores/keyValues",
              "apiVersion": "2024-05-01",
              "name": "[format('{0}/{1}', parameters('appConfigName'), parameters('keyValues')[copyIndex()].key)]",
              "properties": {
                "value": "[parameters('keyValues')[copyIndex()].value]"
              },
              "dependsOn": [
                "[resourceId('Microsoft.AppConfiguration/configurationStores', parameters('appConfigName'))]"
              ]
            },
            {
              "type": "Microsoft.AppConfiguration/configurationStores/keyValues",
              "apiVersion": "2024-05-01",
              "name": "[format('{0}/{1}', parameters('appConfigName'), 'APP_COSMOS_CONNSTR')]",
              "properties": {
                "value": "[listConnectionStrings(resourceId('Microsoft.DocumentDB/databaseAccounts', parameters('cosmosDbName')), '2024-12-01-preview').connectionStrings[0].connectionString]"
              },
              "dependsOn": [
                "[resourceId('Microsoft.AppConfiguration/configurationStores', parameters('appConfigName'))]"
              ]
            }
          ],
          "outputs": {
            "appConfigName": {
              "type": "string",
              "value": "[parameters('appConfigName')]"
            },
            "appConfigId": {
              "type": "string",
              "value": "[resourceId('Microsoft.AppConfiguration/configurationStores', parameters('appConfigName'))]"
            },
            "appConfigEndpoint": {
              "type": "string",
              "value": "[reference(resourceId('Microsoft.AppConfiguration/configurationStores', parameters('appConfigName')), '2023-03-01').endpoint]"
            }
          }
        }
      },
      "dependsOn": [
        "[extensionResourceId(format('/subscriptions/{0}/resourceGroups/{1}', subscription().subscriptionId, resourceGroup().name), 'Microsoft.Resources/deployments', 'deploy_ai_foundry')]",
        "[resourceId('Microsoft.Resources/deployments', 'deploy_cosmos_db')]",
        "[extensionResourceId(format('/subscriptions/{0}/resourceGroups/{1}', subscription().subscriptionId, resourceGroup().name), 'Microsoft.Resources/deployments', 'deploy_keyvault')]",
        "[resourceId('Microsoft.Resources/deployments', 'deploy_storage_account')]"
      ]
    },
    {
      "type": "Microsoft.Resources/deployments",
      "apiVersion": "2022-09-01",
      "name": "deploy_role_assignments",
      "properties": {
        "expressionEvaluationOptions": {
          "scope": "inner"
        },
        "mode": "Incremental",
        "parameters": {
          "appConfigResourceId": {
            "value": "[reference(extensionResourceId(format('/subscriptions/{0}/resourceGroups/{1}', subscription().subscriptionId, resourceGroup().name), 'Microsoft.Resources/deployments', 'deploy_app_config_service'), '2022-09-01').outputs.appConfigId.value]"
          },
          "conainerAppPrincipalIds": {
            "value": [
              "[reference(resourceId('Microsoft.Resources/deployments', 'deploy_container_app_api_web'), '2022-09-01').outputs.containerAppPrincipalId.value]",
              "[reference(resourceId('Microsoft.Resources/deployments', 'deploy_container_app_api_web'), '2022-09-01').outputs.containerAppApiPrincipalId.value]",
              "[reference(resourceId('Microsoft.Resources/deployments', 'deploy_container_app_api_web'), '2022-09-01').outputs.containerAppWebPrincipalId.value]"
            ]
          },
          "storageResourceId": {
            "value": "[reference(resourceId('Microsoft.Resources/deployments', 'deploy_storage_account'), '2022-09-01').outputs.storageId.value]"
          },
          "storagePrincipalId": {
            "value": "[reference(resourceId('Microsoft.Resources/deployments', 'deploy_storage_account'), '2022-09-01').outputs.storagePrincipalId.value]"
          },
          "containerApiPrincipalId": {
            "value": "[reference(resourceId('Microsoft.Resources/deployments', 'deploy_container_app_api_web'), '2022-09-01').outputs.containerAppApiPrincipalId.value]"
          },
          "containerAppPrincipalId": {
            "value": "[reference(resourceId('Microsoft.Resources/deployments', 'deploy_container_app_api_web'), '2022-09-01').outputs.containerAppPrincipalId.value]"
          },
          "aiServiceCUId": {
            "value": "[reference(extensionResourceId(format('/subscriptions/{0}/resourceGroups/{1}', subscription().subscriptionId, resourceGroup().name), 'Microsoft.Resources/deployments', 'deploy_ai_foundry'), '2022-09-01').outputs.aiServicesCuId.value]"
          },
          "aiServiceId": {
            "value": "[reference(extensionResourceId(format('/subscriptions/{0}/resourceGroups/{1}', subscription().subscriptionId, resourceGroup().name), 'Microsoft.Resources/deployments', 'deploy_ai_foundry'), '2022-09-01').outputs.aiServicesId.value]"
          },
          "containerRegistryReaderPrincipalId": {
            "value": "[reference(resourceId('Microsoft.Resources/deployments', 'deploy_container_app_env'), '2022-09-01').outputs.containerRegistryReaderPrincipalId.value]"
          }
        },
        "template": {
          "$schema": "https://schema.management.azure.com/schemas/2019-04-01/deploymentTemplate.json#",
          "contentVersion": "1.0.0.0",
          "metadata": {
            "_generator": {
              "name": "bicep",
              "version": "0.35.1.17967",
              "templateHash": "6748924733076412812"
            }
          },
          "parameters": {
            "conainerAppPrincipalIds": {
              "type": "array"
            },
            "containerApiPrincipalId": {
              "type": "string"
            },
            "containerAppPrincipalId": {
              "type": "string"
            },
            "appConfigResourceId": {
              "type": "string"
            },
            "storageResourceId": {
              "type": "string"
            },
            "storagePrincipalId": {
              "type": "string"
            },
            "aiServiceCUId": {
              "type": "string"
            },
            "aiServiceId": {
              "type": "string"
            },
            "containerRegistryReaderPrincipalId": {
              "type": "string"
            }
          },
          "resources": [
            {
              "copy": {
                "name": "roleAssignments",
                "count": "[length(parameters('conainerAppPrincipalIds'))]"
              },
              "type": "Microsoft.Authorization/roleAssignments",
              "apiVersion": "2020-04-01-preview",
              "name": "[guid(format('{0}-{1}', parameters('appConfigResourceId'), parameters('conainerAppPrincipalIds')[copyIndex()]), resourceId('Microsoft.Authorization/roleDefinitions', '516239f1-63e1-4d78-a4de-a74fb236a071'))]",
              "properties": {
                "roleDefinitionId": "[resourceId('Microsoft.Authorization/roleDefinitions', '516239f1-63e1-4d78-a4de-a74fb236a071')]",
                "principalId": "[parameters('conainerAppPrincipalIds')[copyIndex()]]"
              }
            },
            {
              "type": "Microsoft.Authorization/roleAssignments",
              "apiVersion": "2020-04-01-preview",
              "name": "[guid(parameters('storageResourceId'), parameters('storagePrincipalId'), resourceId('Microsoft.Authorization/roleDefinitions', '974c5e8b-45b9-4653-ba55-5f855dd0fb88'))]",
              "properties": {
                "roleDefinitionId": "[resourceId('Microsoft.Authorization/roleDefinitions', '974c5e8b-45b9-4653-ba55-5f855dd0fb88')]",
                "principalId": "[parameters('storagePrincipalId')]"
              }
            },
            {
              "type": "Microsoft.Authorization/roleAssignments",
              "apiVersion": "2020-04-01-preview",
              "name": "[guid(parameters('storageResourceId'), parameters('storagePrincipalId'), resourceId('Microsoft.Authorization/roleDefinitions', 'ba92f5b4-2d11-453d-a403-e96b0029c9fe'))]",
              "properties": {
                "roleDefinitionId": "[resourceId('Microsoft.Authorization/roleDefinitions', 'ba92f5b4-2d11-453d-a403-e96b0029c9fe')]",
                "principalId": "[parameters('storagePrincipalId')]"
              }
            },
            {
              "type": "Microsoft.Authorization/roleAssignments",
              "apiVersion": "2020-04-01-preview",
              "name": "[guid(parameters('storageResourceId'), parameters('containerApiPrincipalId'), resourceId('Microsoft.Authorization/roleDefinitions', '974c5e8b-45b9-4653-ba55-5f855dd0fb88'))]",
              "properties": {
                "roleDefinitionId": "[resourceId('Microsoft.Authorization/roleDefinitions', '974c5e8b-45b9-4653-ba55-5f855dd0fb88')]",
                "principalId": "[parameters('containerApiPrincipalId')]"
              }
            },
            {
              "type": "Microsoft.Authorization/roleAssignments",
              "apiVersion": "2020-04-01-preview",
              "name": "[guid(parameters('storageResourceId'), parameters('containerApiPrincipalId'), resourceId('Microsoft.Authorization/roleDefinitions', 'ba92f5b4-2d11-453d-a403-e96b0029c9fe'))]",
              "properties": {
                "roleDefinitionId": "[resourceId('Microsoft.Authorization/roleDefinitions', 'ba92f5b4-2d11-453d-a403-e96b0029c9fe')]",
                "principalId": "[parameters('containerApiPrincipalId')]"
              }
            },
            {
              "type": "Microsoft.Authorization/roleAssignments",
              "apiVersion": "2020-04-01-preview",
              "name": "[guid(parameters('storageResourceId'), parameters('containerAppPrincipalId'), resourceId('Microsoft.Authorization/roleDefinitions', '974c5e8b-45b9-4653-ba55-5f855dd0fb88'))]",
              "properties": {
                "roleDefinitionId": "[resourceId('Microsoft.Authorization/roleDefinitions', '974c5e8b-45b9-4653-ba55-5f855dd0fb88')]",
                "principalId": "[parameters('containerAppPrincipalId')]"
              }
            },
            {
              "type": "Microsoft.Authorization/roleAssignments",
              "apiVersion": "2020-04-01-preview",
              "name": "[guid(parameters('storageResourceId'), parameters('containerAppPrincipalId'), resourceId('Microsoft.Authorization/roleDefinitions', 'ba92f5b4-2d11-453d-a403-e96b0029c9fe'))]",
              "properties": {
                "roleDefinitionId": "[resourceId('Microsoft.Authorization/roleDefinitions', 'ba92f5b4-2d11-453d-a403-e96b0029c9fe')]",
                "principalId": "[parameters('containerAppPrincipalId')]"
              }
            },
            {
              "type": "Microsoft.Authorization/roleAssignments",
              "apiVersion": "2022-04-01",
              "name": "[guid(parameters('aiServiceId'), resourceId('Microsoft.Authorization/roleDefinitions', '5e0bd9bd-7b93-4f28-af87-19fc36ad61bd'), 'api')]",
              "properties": {
                "principalId": "[parameters('containerApiPrincipalId')]",
                "roleDefinitionId": "[resourceId('Microsoft.Authorization/roleDefinitions', '5e0bd9bd-7b93-4f28-af87-19fc36ad61bd')]",
                "principalType": "ServicePrincipal"
              }
            },
            {
              "type": "Microsoft.Authorization/roleAssignments",
              "apiVersion": "2022-04-01",
              "name": "[guid(parameters('aiServiceId'), resourceId('Microsoft.Authorization/roleDefinitions', '5e0bd9bd-7b93-4f28-af87-19fc36ad61bd'), 'app')]",
              "properties": {
                "principalId": "[parameters('containerAppPrincipalId')]",
                "roleDefinitionId": "[resourceId('Microsoft.Authorization/roleDefinitions', '5e0bd9bd-7b93-4f28-af87-19fc36ad61bd')]",
                "principalType": "ServicePrincipal"
              }
            },
            {
              "type": "Microsoft.Authorization/roleAssignments",
              "apiVersion": "2022-04-01",
              "name": "[guid(parameters('aiServiceCUId'), resourceId('Microsoft.Authorization/roleDefinitions', 'a97b65f3-24c7-4388-baec-2e87135dc908'))]",
              "properties": {
                "principalId": "[parameters('containerAppPrincipalId')]",
                "roleDefinitionId": "[resourceId('Microsoft.Authorization/roleDefinitions', 'a97b65f3-24c7-4388-baec-2e87135dc908')]",
                "principalType": "ServicePrincipal"
              }
            },
            {
              "type": "Microsoft.Authorization/roleAssignments",
              "apiVersion": "2022-04-01",
              "name": "[guid(parameters('containerRegistryReaderPrincipalId'), 'acrpull')]",
              "properties": {
                "roleDefinitionId": "[subscriptionResourceId('Microsoft.Authorization/roleDefinitions', '7f951dda-4ed3-4680-a7ca-43fe172d538d')]",
                "principalId": "[parameters('containerRegistryReaderPrincipalId')]"
              }
            }
          ]
        }
      },
      "dependsOn": [
        "[extensionResourceId(format('/subscriptions/{0}/resourceGroups/{1}', subscription().subscriptionId, resourceGroup().name), 'Microsoft.Resources/deployments', 'deploy_ai_foundry')]",
        "[extensionResourceId(format('/subscriptions/{0}/resourceGroups/{1}', subscription().subscriptionId, resourceGroup().name), 'Microsoft.Resources/deployments', 'deploy_app_config_service')]",
        "[resourceId('Microsoft.Resources/deployments', 'deploy_container_app_env')]",
        "[resourceId('Microsoft.Resources/deployments', 'deploy_container_app_api_web')]",
        "[resourceId('Microsoft.Resources/deployments', 'deploy_storage_account')]"
      ]
    },
    {
      "type": "Microsoft.Resources/deployments",
      "apiVersion": "2022-09-01",
      "name": "deploy_update_container_app_update",
      "properties": {
        "expressionEvaluationOptions": {
          "scope": "inner"
        },
        "mode": "Incremental",
        "parameters": {
          "solutionName": {
            "value": "[variables('solutionPrefix')]"
          },
          "location": {
            "value": "[parameters('secondaryLocation')]"
          },
          "azureContainerRegistry": "[if(equals(variables('useLocalBuildLower'), 'true'), createObject('value', reference(resourceId('Microsoft.Resources/deployments', 'deploy_container_registry'), '2022-09-01').outputs.acrEndpoint.value), createObject('value', variables('containerImageEndPoint')))]",
          "appConfigEndPoint": {
            "value": "[reference(extensionResourceId(format('/subscriptions/{0}/resourceGroups/{1}', subscription().subscriptionId, resourceGroup().name), 'Microsoft.Resources/deployments', 'deploy_app_config_service'), '2022-09-01').outputs.appConfigEndpoint.value]"
          },
          "containerAppEnvId": {
            "value": "[reference(resourceId('Microsoft.Resources/deployments', 'deploy_container_app_env'), '2022-09-01').outputs.containerEnvId.value]"
          },
          "containerRegistryReaderId": {
            "value": "[reference(resourceId('Microsoft.Resources/deployments', 'deploy_container_app_env'), '2022-09-01').outputs.containerRegistryReaderId.value]"
          },
          "containerAppWebEndpoint": {
            "value": "[reference(resourceId('Microsoft.Resources/deployments', 'deploy_container_app_api_web'), '2022-09-01').outputs.containweAppWebEndPoint.value]"
          },
          "containerAppApiEndpoint": {
            "value": "[reference(resourceId('Microsoft.Resources/deployments', 'deploy_container_app_api_web'), '2022-09-01').outputs.containweAppApiEndPoint.value]"
          },
          "minReplicaContainerApp": {
            "value": "[parameters('minReplicaContainerApp')]"
          },
          "maxReplicaContainerApp": {
            "value": "[parameters('maxReplicaContainerApp')]"
          },
          "minReplicaContainerApi": {
            "value": "[parameters('minReplicaContainerApi')]"
          },
          "maxReplicaContainerApi": {
            "value": "[parameters('maxReplicaContainerApi')]"
          },
          "minReplicaContainerWeb": {
            "value": "[parameters('minReplicaContainerWeb')]"
          },
          "maxReplicaContainerWeb": {
            "value": "[parameters('maxReplicaContainerWeb')]"
          },
          "useLocalBuild": {
            "value": "[variables('useLocalBuildLower')]"
          }
        },
        "template": {
          "$schema": "https://schema.management.azure.com/schemas/2019-04-01/deploymentTemplate.json#",
          "contentVersion": "1.0.0.0",
          "metadata": {
            "_generator": {
              "name": "bicep",
              "version": "0.35.1.17967",
              "templateHash": "6288181929674095968"
            }
          },
          "parameters": {
            "solutionName": {
              "type": "string"
            },
            "location": {
              "type": "string"
            },
            "containerAppEnvId": {
              "type": "string"
            },
            "appConfigEndPoint": {
              "type": "string",
              "defaultValue": ""
            },
            "containerAppApiEndpoint": {
              "type": "string",
              "defaultValue": ""
            },
            "containerAppWebEndpoint": {
              "type": "string",
              "defaultValue": ""
            },
            "minReplicaContainerApp": {
              "type": "int",
              "defaultValue": 1,
              "metadata": {
                "description": "Minimum number of replicas to be added for Container App"
              }
            },
            "maxReplicaContainerApp": {
              "type": "int",
              "defaultValue": 1,
              "metadata": {
                "description": "Maximum number of replicas to be added for Container App"
              }
            },
            "minReplicaContainerApi": {
              "type": "int",
              "defaultValue": 1,
              "metadata": {
                "description": "Minimum number of replicas to be added for Container Api"
              }
            },
            "maxReplicaContainerApi": {
              "type": "int",
              "defaultValue": 1,
              "metadata": {
                "description": "Maximum number of replicas to be added for Container Api"
              }
            },
            "minReplicaContainerWeb": {
              "type": "int",
              "defaultValue": 1,
              "metadata": {
                "description": "Minimum number of replicas to be added for Container Web App"
              }
            },
            "maxReplicaContainerWeb": {
              "type": "int",
              "defaultValue": 1,
              "metadata": {
                "description": "Maximum number of replicas to be added for Container Web App"
              }
            },
            "azureContainerRegistry": {
              "type": "string"
            },
            "containerRegistryReaderId": {
              "type": "string"
            },
            "useLocalBuild": {
              "type": "string",
              "defaultValue": "false"
            }
          },
          "variables": {
            "$fxv#0": {
              "ai": {
                "aiSearch": "srch-",
                "aiServices": "aisa-",
                "aiVideoIndexer": "avi-",
                "machineLearningWorkspace": "mlw-",
                "openAIService": "oai-",
                "botService": "bot-",
                "computerVision": "cv-",
                "contentModerator": "cm-",
                "contentSafety": "cs-",
                "customVisionPrediction": "cstv-",
                "customVisionTraining": "cstvt-",
                "documentIntelligence": "di-",
                "faceApi": "face-",
                "healthInsights": "hi-",
                "immersiveReader": "ir-",
                "languageService": "lang-",
                "speechService": "spch-",
                "translator": "trsl-",
                "aiHub": "aih-",
                "aiHubProject": "aihp-"
              },
              "analytics": {
                "analysisServicesServer": "as",
                "databricksWorkspace": "dbw-",
                "dataExplorerCluster": "dec",
                "dataExplorerClusterDatabase": "dedb",
                "dataFactory": "adf-",
                "digitalTwin": "dt-",
                "streamAnalytics": "asa-",
                "synapseAnalyticsPrivateLinkHub": "synplh-",
                "synapseAnalyticsSQLDedicatedPool": "syndp",
                "synapseAnalyticsSparkPool": "synsp",
                "synapseAnalyticsWorkspaces": "synw",
                "dataLakeStoreAccount": "dls",
                "dataLakeAnalyticsAccount": "dla",
                "eventHubsNamespace": "evhns-",
                "eventHub": "evh-",
                "eventGridDomain": "evgd-",
                "eventGridSubscriptions": "evgs-",
                "eventGridTopic": "evgt-",
                "eventGridSystemTopic": "egst-",
                "hdInsightHadoopCluster": "hadoop-",
                "hdInsightHBaseCluster": "hbase-",
                "hdInsightKafkaCluster": "kafka-",
                "hdInsightSparkCluster": "spark-",
                "hdInsightStormCluster": "storm-",
                "hdInsightMLServicesCluster": "mls-",
                "iotHub": "iot-",
                "provisioningServices": "provs-",
                "provisioningServicesCertificate": "pcert-",
                "powerBIEmbedded": "pbi-",
                "timeSeriesInsightsEnvironment": "tsi-"
              },
              "compute": {
                "appServiceEnvironment": "ase-",
                "appServicePlan": "asp-",
                "loadTesting": "lt-",
                "availabilitySet": "avail-",
                "arcEnabledServer": "arcs-",
                "arcEnabledKubernetesCluster": "arck",
                "batchAccounts": "ba-",
                "cloudService": "cld-",
                "communicationServices": "acs-",
                "diskEncryptionSet": "des",
                "functionApp": "func-",
                "gallery": "gal",
                "hostingEnvironment": "host-",
                "imageTemplate": "it-",
                "managedDiskOS": "osdisk",
                "managedDiskData": "disk",
                "notificationHubs": "ntf-",
                "notificationHubsNamespace": "ntfns-",
                "proximityPlacementGroup": "ppg-",
                "restorePointCollection": "rpc-",
                "snapshot": "snap-",
                "staticWebApp": "stapp-",
                "virtualMachine": "vm",
                "virtualMachineScaleSet": "vmss-",
                "virtualMachineMaintenanceConfiguration": "mc-",
                "virtualMachineStorageAccount": "stvm",
                "webApp": "app-"
              },
              "containers": {
                "aksCluster": "aks-",
                "aksSystemNodePool": "npsystem-",
                "aksUserNodePool": "np-",
                "containerApp": "ca-",
                "containerAppsEnvironment": "cae-",
                "containerRegistry": "cr",
                "containerInstance": "ci",
                "serviceFabricCluster": "sf-",
                "serviceFabricManagedCluster": "sfmc-"
              },
              "databases": {
                "cosmosDBDatabase": "cosmos-",
                "cosmosDBApacheCassandra": "coscas-",
                "cosmosDBMongoDB": "cosmon-",
                "cosmosDBNoSQL": "cosno-",
                "cosmosDBTable": "costab-",
                "cosmosDBGremlin": "cosgrm-",
                "cosmosDBPostgreSQL": "cospos-",
                "cacheForRedis": "redis-",
                "sqlDatabaseServer": "sql-",
                "sqlDatabase": "sqldb-",
                "sqlElasticJobAgent": "sqlja-",
                "sqlElasticPool": "sqlep-",
                "mariaDBServer": "maria-",
                "mariaDBDatabase": "mariadb-",
                "mySQLDatabase": "mysql-",
                "postgreSQLDatabase": "psql-",
                "sqlServerStretchDatabase": "sqlstrdb-",
                "sqlManagedInstance": "sqlmi-"
              },
              "developerTools": {
                "appConfigurationStore": "appcs-",
                "mapsAccount": "map-",
                "signalR": "sigr",
                "webPubSub": "wps-"
              },
              "devOps": {
                "managedGrafana": "amg-"
              },
              "integration": {
                "apiManagementService": "apim-",
                "integrationAccount": "ia-",
                "logicApp": "logic-",
                "serviceBusNamespace": "sbns-",
                "serviceBusQueue": "sbq-",
                "serviceBusTopic": "sbt-",
                "serviceBusTopicSubscription": "sbts-"
              },
              "managementGovernance": {
                "automationAccount": "aa-",
                "applicationInsights": "appi-",
                "monitorActionGroup": "ag-",
                "monitorDataCollectionRules": "dcr-",
                "monitorAlertProcessingRule": "apr-",
                "blueprint": "bp-",
                "blueprintAssignment": "bpa-",
                "dataCollectionEndpoint": "dce-",
                "logAnalyticsWorkspace": "log-",
                "logAnalyticsQueryPacks": "pack-",
                "managementGroup": "mg-",
                "purviewInstance": "pview-",
                "resourceGroup": "rg-",
                "templateSpecsName": "ts-"
              },
              "migration": {
                "migrateProject": "migr-",
                "databaseMigrationService": "dms-",
                "recoveryServicesVault": "rsv-"
              },
              "networking": {
                "applicationGateway": "agw-",
                "applicationSecurityGroup": "asg-",
                "cdnProfile": "cdnp-",
                "cdnEndpoint": "cdne-",
                "connections": "con-",
                "dnsForwardingRuleset": "dnsfrs-",
                "dnsPrivateResolver": "dnspr-",
                "dnsPrivateResolverInboundEndpoint": "in-",
                "dnsPrivateResolverOutboundEndpoint": "out-",
                "firewall": "afw-",
                "firewallPolicy": "afwp-",
                "expressRouteCircuit": "erc-",
                "expressRouteGateway": "ergw-",
                "frontDoorProfile": "afd-",
                "frontDoorEndpoint": "fde-",
                "frontDoorFirewallPolicy": "fdfp-",
                "ipGroups": "ipg-",
                "loadBalancerInternal": "lbi-",
                "loadBalancerExternal": "lbe-",
                "loadBalancerRule": "rule-",
                "localNetworkGateway": "lgw-",
                "natGateway": "ng-",
                "networkInterface": "nic-",
                "networkSecurityGroup": "nsg-",
                "networkSecurityGroupSecurityRules": "nsgsr-",
                "networkWatcher": "nw-",
                "privateLink": "pl-",
                "privateEndpoint": "pep-",
                "publicIPAddress": "pip-",
                "publicIPAddressPrefix": "ippre-",
                "routeFilter": "rf-",
                "routeServer": "rtserv-",
                "routeTable": "rt-",
                "serviceEndpointPolicy": "se-",
                "trafficManagerProfile": "traf-",
                "userDefinedRoute": "udr-",
                "virtualNetwork": "vnet-",
                "virtualNetworkGateway": "vgw-",
                "virtualNetworkManager": "vnm-",
                "virtualNetworkPeering": "peer-",
                "virtualNetworkSubnet": "snet-",
                "virtualWAN": "vwan-",
                "virtualWANHub": "vhub-"
              },
              "security": {
                "bastion": "bas-",
                "keyVault": "kv-",
                "keyVaultManagedHSM": "kvmhsm-",
                "managedIdentity": "id-",
                "sshKey": "sshkey-",
                "vpnGateway": "vpng-",
                "vpnConnection": "vcn-",
                "vpnSite": "vst-",
                "webApplicationFirewallPolicy": "waf",
                "webApplicationFirewallPolicyRuleGroup": "wafrg"
              },
              "storage": {
                "storSimple": "ssimp",
                "backupVault": "bvault-",
                "backupVaultPolicy": "bkpol-",
                "fileShare": "share-",
                "storageAccount": "st",
                "storageSyncService": "sss-"
              },
              "virtualDesktop": {
                "labServicesPlan": "lp-",
                "virtualDesktopHostPool": "vdpool-",
                "virtualDesktopApplicationGroup": "vdag-",
                "virtualDesktopWorkspace": "vdws-",
                "virtualDesktopScalingPlan": "vdscaling-"
              }
            },
            "abbrs": "[variables('$fxv#0')]",
            "probes": [
              {
                "type": "Liveness",
                "httpGet": {
                  "path": "/startup",
                  "port": 80,
                  "scheme": "HTTP"
                },
                "initialDelaySeconds": 5,
                "periodSeconds": 10,
                "failureThreshold": 3
              },
              {
                "type": "Readiness",
                "httpGet": {
                  "path": "/startup",
                  "port": 80,
                  "scheme": "HTTP"
                },
                "initialDelaySeconds": 5,
                "periodSeconds": 10,
                "failureThreshold": 3
              },
              {
                "type": "Startup",
                "httpGet": {
                  "path": "/startup",
                  "port": 80,
                  "scheme": "HTTP"
                },
                "initialDelaySeconds": 20,
                "periodSeconds": 5,
                "failureThreshold": 30
              }
            ]
          },
          "resources": [
            {
              "type": "Microsoft.Resources/deployments",
              "apiVersion": "2022-09-01",
              "name": "deploy_container_app",
              "properties": {
                "expressionEvaluationOptions": {
                  "scope": "inner"
                },
                "mode": "Incremental",
                "parameters": {
                  "location": {
                    "value": "[parameters('location')]"
                  },
                  "containerAppName": {
                    "value": "[format('{0}{1}-app', variables('abbrs').containers.containerApp, parameters('solutionName'))]"
                  },
                  "containerEnvId": {
                    "value": "[parameters('containerAppEnvId')]"
                  },
                  "azureContainerRegistry": {
                    "value": "[parameters('azureContainerRegistry')]"
                  },
                  "azureContainerRegistryImage": {
                    "value": "contentprocessor"
                  },
                  "azureContainerRegistryImageTag": {
                    "value": "latest"
                  },
                  "managedIdentityId": {
                    "value": "[parameters('containerRegistryReaderId')]"
                  },
                  "containerEnvVars": {
                    "value": [
                      {
                        "name": "APP_CONFIG_ENDPOINT",
                        "value": "[parameters('appConfigEndPoint')]"
                      }
                    ]
                  },
                  "enableIngress": {
                    "value": false
                  },
                  "minReplicas": {
                    "value": "[parameters('minReplicaContainerApp')]"
                  },
                  "maxReplicas": {
                    "value": "[parameters('maxReplicaContainerApp')]"
                  },
                  "useLocalBuild": {
                    "value": "[parameters('useLocalBuild')]"
                  }
                },
                "template": {
                  "$schema": "https://schema.management.azure.com/schemas/2019-04-01/deploymentTemplate.json#",
                  "contentVersion": "1.0.0.0",
                  "metadata": {
                    "_generator": {
                      "name": "bicep",
                      "version": "0.35.1.17967",
                      "templateHash": "17874244636612129409"
                    }
                  },
                  "parameters": {
                    "location": {
                      "type": "string"
                    },
                    "containerAppName": {
                      "type": "string"
                    },
                    "containerEnvId": {
                      "type": "string"
                    },
                    "managedIdentityId": {
                      "type": "string"
                    },
                    "azureContainerRegistry": {
                      "type": "string"
                    },
                    "azureContainerRegistryImage": {
                      "type": "string"
                    },
                    "azureContainerRegistryImageTag": {
                      "type": "string"
                    },
                    "containerEnvVars": {
                      "type": "array",
                      "defaultValue": []
                    },
                    "enableIngress": {
                      "type": "bool",
                      "defaultValue": true
                    },
                    "probes": {
                      "type": "array",
                      "defaultValue": []
                    },
                    "allowedOrigins": {
                      "type": "array",
                      "defaultValue": []
                    },
                    "minReplicas": {
                      "type": "int",
                      "defaultValue": 1
                    },
                    "maxReplicas": {
                      "type": "int",
                      "defaultValue": 1
                    },
                    "useLocalBuild": {
                      "type": "string",
                      "defaultValue": "false"
                    }
                  },
                  "resources": [
                    {
                      "type": "Microsoft.App/containerApps",
                      "apiVersion": "2024-03-01",
                      "name": "[parameters('containerAppName')]",
                      "location": "[parameters('location')]",
                      "identity": {
                        "type": "SystemAssigned, UserAssigned",
                        "userAssignedIdentities": {
                          "[format('{0}', parameters('managedIdentityId'))]": {}
                        }
                      },
                      "properties": {
                        "managedEnvironmentId": "[parameters('containerEnvId')]",
                        "environmentId": "[parameters('containerEnvId')]",
                        "workloadProfileName": "Consumption",
                        "configuration": {
                          "registries": "[if(equals(parameters('useLocalBuild'), 'true'), createArray(createObject('server', parameters('azureContainerRegistry'), 'identity', parameters('managedIdentityId'))), null())]",
                          "ingress": "[if(parameters('enableIngress'), createObject('external', true(), 'transport', 'auto', 'allowInsecure', true(), 'corsPolicy', if(greater(length(parameters('allowedOrigins')), 0), createObject('allowedOrigins', parameters('allowedOrigins'), 'allowedMethods', createArray('GET', 'POST', 'PUT', 'DELETE', 'OPTIONS'), 'allowedHeaders', createArray('Authorization', 'Content-Type', '*')), null())), null())]"
                        },
                        "template": {
                          "containers": [
                            {
                              "image": "[format('{0}/{1}:{2}', parameters('azureContainerRegistry'), parameters('azureContainerRegistryImage'), parameters('azureContainerRegistryImageTag'))]",
                              "name": "[parameters('containerAppName')]",
                              "env": "[parameters('containerEnvVars')]",
                              "probes": "[parameters('probes')]",
                              "resources": {
                                "cpu": 4,
                                "memory": "8Gi"
                              }
                            }
                          ],
                          "scale": {
                            "minReplicas": "[parameters('minReplicas')]",
                            "maxReplicas": "[parameters('maxReplicas')]"
                          }
                        }
                      }
                    }
                  ],
                  "outputs": {
                    "containerName": {
                      "type": "string",
                      "value": "[parameters('containerAppName')]"
                    },
                    "processorContainerAppId": {
                      "type": "string",
                      "value": "[resourceId('Microsoft.App/containerApps', parameters('containerAppName'))]"
                    },
                    "principalId": {
                      "type": "string",
                      "value": "[reference(resourceId('Microsoft.App/containerApps', parameters('containerAppName')), '2024-03-01', 'full').identity.principalId]"
                    },
                    "containerEndPoint": {
                      "type": "string",
                      "value": "[if(parameters('enableIngress'), format('https://{0}', reference(resourceId('Microsoft.App/containerApps', parameters('containerAppName')), '2024-03-01').configuration.ingress.fqdn), '')]"
                    }
                  }
                }
              }
            },
            {
              "type": "Microsoft.Resources/deployments",
              "apiVersion": "2022-09-01",
              "name": "deploy_container_app_api",
              "properties": {
                "expressionEvaluationOptions": {
                  "scope": "inner"
                },
                "mode": "Incremental",
                "parameters": {
                  "location": {
                    "value": "[parameters('location')]"
                  },
                  "containerAppName": {
                    "value": "[format('{0}{1}-api', variables('abbrs').containers.containerApp, parameters('solutionName'))]"
                  },
                  "containerEnvId": {
                    "value": "[parameters('containerAppEnvId')]"
                  },
                  "azureContainerRegistry": {
                    "value": "[parameters('azureContainerRegistry')]"
                  },
                  "azureContainerRegistryImage": {
                    "value": "contentprocessorapi"
                  },
                  "azureContainerRegistryImageTag": {
                    "value": "latest"
                  },
                  "managedIdentityId": {
                    "value": "[parameters('containerRegistryReaderId')]"
                  },
                  "allowedOrigins": {
                    "value": [
                      "[parameters('containerAppWebEndpoint')]"
                    ]
                  },
                  "containerEnvVars": {
                    "value": [
                      {
                        "name": "APP_CONFIG_ENDPOINT",
                        "value": "[parameters('appConfigEndPoint')]"
                      }
                    ]
                  },
                  "probes": {
                    "value": "[variables('probes')]"
                  },
                  "minReplicas": {
                    "value": "[parameters('minReplicaContainerApi')]"
                  },
                  "maxReplicas": {
                    "value": "[parameters('maxReplicaContainerApi')]"
                  },
                  "useLocalBuild": {
                    "value": "[parameters('useLocalBuild')]"
                  }
                },
                "template": {
                  "$schema": "https://schema.management.azure.com/schemas/2019-04-01/deploymentTemplate.json#",
                  "contentVersion": "1.0.0.0",
                  "metadata": {
                    "_generator": {
                      "name": "bicep",
                      "version": "0.35.1.17967",
                      "templateHash": "17874244636612129409"
                    }
                  },
                  "parameters": {
                    "location": {
                      "type": "string"
                    },
                    "containerAppName": {
                      "type": "string"
                    },
                    "containerEnvId": {
                      "type": "string"
                    },
                    "managedIdentityId": {
                      "type": "string"
                    },
                    "azureContainerRegistry": {
                      "type": "string"
                    },
                    "azureContainerRegistryImage": {
                      "type": "string"
                    },
                    "azureContainerRegistryImageTag": {
                      "type": "string"
                    },
                    "containerEnvVars": {
                      "type": "array",
                      "defaultValue": []
                    },
                    "enableIngress": {
                      "type": "bool",
                      "defaultValue": true
                    },
                    "probes": {
                      "type": "array",
                      "defaultValue": []
                    },
                    "allowedOrigins": {
                      "type": "array",
                      "defaultValue": []
                    },
                    "minReplicas": {
                      "type": "int",
                      "defaultValue": 1
                    },
                    "maxReplicas": {
                      "type": "int",
                      "defaultValue": 1
                    },
                    "useLocalBuild": {
                      "type": "string",
                      "defaultValue": "false"
                    }
                  },
                  "resources": [
                    {
                      "type": "Microsoft.App/containerApps",
                      "apiVersion": "2024-03-01",
                      "name": "[parameters('containerAppName')]",
                      "location": "[parameters('location')]",
                      "identity": {
                        "type": "SystemAssigned, UserAssigned",
                        "userAssignedIdentities": {
                          "[format('{0}', parameters('managedIdentityId'))]": {}
                        }
                      },
                      "properties": {
                        "managedEnvironmentId": "[parameters('containerEnvId')]",
                        "environmentId": "[parameters('containerEnvId')]",
                        "workloadProfileName": "Consumption",
                        "configuration": {
                          "registries": "[if(equals(parameters('useLocalBuild'), 'true'), createArray(createObject('server', parameters('azureContainerRegistry'), 'identity', parameters('managedIdentityId'))), null())]",
                          "ingress": "[if(parameters('enableIngress'), createObject('external', true(), 'transport', 'auto', 'allowInsecure', true(), 'corsPolicy', if(greater(length(parameters('allowedOrigins')), 0), createObject('allowedOrigins', parameters('allowedOrigins'), 'allowedMethods', createArray('GET', 'POST', 'PUT', 'DELETE', 'OPTIONS'), 'allowedHeaders', createArray('Authorization', 'Content-Type', '*')), null())), null())]"
                        },
                        "template": {
                          "containers": [
                            {
                              "image": "[format('{0}/{1}:{2}', parameters('azureContainerRegistry'), parameters('azureContainerRegistryImage'), parameters('azureContainerRegistryImageTag'))]",
                              "name": "[parameters('containerAppName')]",
                              "env": "[parameters('containerEnvVars')]",
                              "probes": "[parameters('probes')]",
                              "resources": {
                                "cpu": 4,
                                "memory": "8Gi"
                              }
                            }
                          ],
                          "scale": {
                            "minReplicas": "[parameters('minReplicas')]",
                            "maxReplicas": "[parameters('maxReplicas')]"
                          }
                        }
                      }
                    }
                  ],
                  "outputs": {
                    "containerName": {
                      "type": "string",
                      "value": "[parameters('containerAppName')]"
                    },
                    "processorContainerAppId": {
                      "type": "string",
                      "value": "[resourceId('Microsoft.App/containerApps', parameters('containerAppName'))]"
                    },
                    "principalId": {
                      "type": "string",
                      "value": "[reference(resourceId('Microsoft.App/containerApps', parameters('containerAppName')), '2024-03-01', 'full').identity.principalId]"
                    },
                    "containerEndPoint": {
                      "type": "string",
                      "value": "[if(parameters('enableIngress'), format('https://{0}', reference(resourceId('Microsoft.App/containerApps', parameters('containerAppName')), '2024-03-01').configuration.ingress.fqdn), '')]"
                    }
                  }
                }
              }
            },
            {
              "type": "Microsoft.Resources/deployments",
              "apiVersion": "2022-09-01",
              "name": "deploy_container_app_web",
              "properties": {
                "expressionEvaluationOptions": {
                  "scope": "inner"
                },
                "mode": "Incremental",
                "parameters": {
                  "location": {
                    "value": "[parameters('location')]"
                  },
                  "containerAppName": {
                    "value": "[format('{0}{1}-web', variables('abbrs').containers.containerApp, parameters('solutionName'))]"
                  },
                  "containerEnvId": {
                    "value": "[parameters('containerAppEnvId')]"
                  },
                  "azureContainerRegistry": {
                    "value": "[parameters('azureContainerRegistry')]"
                  },
                  "azureContainerRegistryImage": {
                    "value": "contentprocessorweb"
                  },
                  "azureContainerRegistryImageTag": {
                    "value": "latest"
                  },
                  "managedIdentityId": {
                    "value": "[parameters('containerRegistryReaderId')]"
                  },
                  "containerEnvVars": {
                    "value": [
                      {
                        "name": "APP_API_BASE_URL",
                        "value": "[parameters('containerAppApiEndpoint')]"
                      },
                      {
                        "name": "APP_WEB_CLIENT_ID",
                        "value": "<APP_REGISTRATION_CLIENTID>"
                      },
                      {
                        "name": "APP_WEB_AUTHORITY",
                        "value": "[format('{0}/{1}', environment().authentication.loginEndpoint, tenant().tenantId)]"
                      },
                      {
                        "name": "APP_WEB_SCOPE",
                        "value": "<FRONTEND_API_SCOPE>"
                      },
                      {
                        "name": "APP_API_SCOPE",
                        "value": "<BACKEND_API_SCOPE>"
                      },
                      {
                        "name": "APP_CONSOLE_LOG_ENABLED",
                        "value": "false"
                      }
                    ]
                  },
                  "minReplicas": {
                    "value": "[parameters('minReplicaContainerWeb')]"
                  },
                  "maxReplicas": {
                    "value": "[parameters('maxReplicaContainerWeb')]"
                  },
                  "useLocalBuild": {
                    "value": "[parameters('useLocalBuild')]"
                  }
                },
                "template": {
                  "$schema": "https://schema.management.azure.com/schemas/2019-04-01/deploymentTemplate.json#",
                  "contentVersion": "1.0.0.0",
                  "metadata": {
                    "_generator": {
                      "name": "bicep",
                      "version": "0.35.1.17967",
                      "templateHash": "17874244636612129409"
                    }
                  },
                  "parameters": {
                    "location": {
                      "type": "string"
                    },
                    "containerAppName": {
                      "type": "string"
                    },
                    "containerEnvId": {
                      "type": "string"
                    },
                    "managedIdentityId": {
                      "type": "string"
                    },
                    "azureContainerRegistry": {
                      "type": "string"
                    },
                    "azureContainerRegistryImage": {
                      "type": "string"
                    },
                    "azureContainerRegistryImageTag": {
                      "type": "string"
                    },
                    "containerEnvVars": {
                      "type": "array",
                      "defaultValue": []
                    },
                    "enableIngress": {
                      "type": "bool",
                      "defaultValue": true
                    },
                    "probes": {
                      "type": "array",
                      "defaultValue": []
                    },
                    "allowedOrigins": {
                      "type": "array",
                      "defaultValue": []
                    },
                    "minReplicas": {
                      "type": "int",
                      "defaultValue": 1
                    },
                    "maxReplicas": {
                      "type": "int",
                      "defaultValue": 1
                    },
                    "useLocalBuild": {
                      "type": "string",
                      "defaultValue": "false"
                    }
                  },
                  "resources": [
                    {
                      "type": "Microsoft.App/containerApps",
                      "apiVersion": "2024-03-01",
                      "name": "[parameters('containerAppName')]",
                      "location": "[parameters('location')]",
                      "identity": {
                        "type": "SystemAssigned, UserAssigned",
                        "userAssignedIdentities": {
                          "[format('{0}', parameters('managedIdentityId'))]": {}
                        }
                      },
                      "properties": {
                        "managedEnvironmentId": "[parameters('containerEnvId')]",
                        "environmentId": "[parameters('containerEnvId')]",
                        "workloadProfileName": "Consumption",
                        "configuration": {
                          "registries": "[if(equals(parameters('useLocalBuild'), 'true'), createArray(createObject('server', parameters('azureContainerRegistry'), 'identity', parameters('managedIdentityId'))), null())]",
                          "ingress": "[if(parameters('enableIngress'), createObject('external', true(), 'transport', 'auto', 'allowInsecure', true(), 'corsPolicy', if(greater(length(parameters('allowedOrigins')), 0), createObject('allowedOrigins', parameters('allowedOrigins'), 'allowedMethods', createArray('GET', 'POST', 'PUT', 'DELETE', 'OPTIONS'), 'allowedHeaders', createArray('Authorization', 'Content-Type', '*')), null())), null())]"
                        },
                        "template": {
                          "containers": [
                            {
                              "image": "[format('{0}/{1}:{2}', parameters('azureContainerRegistry'), parameters('azureContainerRegistryImage'), parameters('azureContainerRegistryImageTag'))]",
                              "name": "[parameters('containerAppName')]",
                              "env": "[parameters('containerEnvVars')]",
                              "probes": "[parameters('probes')]",
                              "resources": {
                                "cpu": 4,
                                "memory": "8Gi"
                              }
                            }
                          ],
                          "scale": {
                            "minReplicas": "[parameters('minReplicas')]",
                            "maxReplicas": "[parameters('maxReplicas')]"
                          }
                        }
                      }
                    }
                  ],
                  "outputs": {
                    "containerName": {
                      "type": "string",
                      "value": "[parameters('containerAppName')]"
                    },
                    "processorContainerAppId": {
                      "type": "string",
                      "value": "[resourceId('Microsoft.App/containerApps', parameters('containerAppName'))]"
                    },
                    "principalId": {
                      "type": "string",
                      "value": "[reference(resourceId('Microsoft.App/containerApps', parameters('containerAppName')), '2024-03-01', 'full').identity.principalId]"
                    },
                    "containerEndPoint": {
                      "type": "string",
                      "value": "[if(parameters('enableIngress'), format('https://{0}', reference(resourceId('Microsoft.App/containerApps', parameters('containerAppName')), '2024-03-01').configuration.ingress.fqdn), '')]"
                    }
                  }
                }
              }
            }
          ],
          "outputs": {
            "containerAppPrincipalId": {
              "type": "string",
              "value": "[reference(resourceId('Microsoft.Resources/deployments', 'deploy_container_app'), '2022-09-01').outputs.principalId.value]"
            },
            "containerAppApiPrincipalId": {
              "type": "string",
              "value": "[reference(resourceId('Microsoft.Resources/deployments', 'deploy_container_app_api'), '2022-09-01').outputs.principalId.value]"
            },
            "containerAppWebPrincipalId": {
              "type": "string",
              "value": "[reference(resourceId('Microsoft.Resources/deployments', 'deploy_container_app_web'), '2022-09-01').outputs.principalId.value]"
            },
            "containerAppName": {
              "type": "string",
              "value": "[reference(resourceId('Microsoft.Resources/deployments', 'deploy_container_app'), '2022-09-01').outputs.containerName.value]"
            },
            "containerAppApiName": {
              "type": "string",
              "value": "[reference(resourceId('Microsoft.Resources/deployments', 'deploy_container_app_api'), '2022-09-01').outputs.containerName.value]"
            },
            "containerAppWebName": {
              "type": "string",
              "value": "[reference(resourceId('Microsoft.Resources/deployments', 'deploy_container_app_web'), '2022-09-01').outputs.containerName.value]"
            },
            "containweAppWebEndPoint": {
              "type": "string",
              "value": "[reference(resourceId('Microsoft.Resources/deployments', 'deploy_container_app_web'), '2022-09-01').outputs.containerEndPoint.value]"
            },
            "containweAppApiEndPoint": {
              "type": "string",
              "value": "[reference(resourceId('Microsoft.Resources/deployments', 'deploy_container_app_api'), '2022-09-01').outputs.containerEndPoint.value]"
            }
          }
        }
      },
      "dependsOn": [
        "[extensionResourceId(format('/subscriptions/{0}/resourceGroups/{1}', subscription().subscriptionId, resourceGroup().name), 'Microsoft.Resources/deployments', 'deploy_app_config_service')]",
        "[resourceId('Microsoft.Resources/deployments', 'deploy_container_app_env')]",
        "[resourceId('Microsoft.Resources/deployments', 'deploy_container_app_api_web')]",
        "[resourceId('Microsoft.Resources/deployments', 'deploy_container_registry')]",
        "[resourceId('Microsoft.Resources/deployments', 'deploy_role_assignments')]"
      ]
    }
  ],
  "outputs": {
    "CONTAINER_WEB_APP_NAME": {
      "type": "string",
      "value": "[reference(resourceId('Microsoft.Resources/deployments', 'deploy_container_app_api_web'), '2022-09-01').outputs.containerAppWebName.value]"
    },
    "CONTAINER_API_APP_NAME": {
      "type": "string",
      "value": "[reference(resourceId('Microsoft.Resources/deployments', 'deploy_container_app_api_web'), '2022-09-01').outputs.containerAppApiName.value]"
    },
    "CONTAINER_WEB_APP_FQDN": {
      "type": "string",
      "value": "[reference(resourceId('Microsoft.Resources/deployments', 'deploy_container_app_api_web'), '2022-09-01').outputs.containweAppWebEndPoint.value]"
    },
    "CONTAINER_API_APP_FQDN": {
      "type": "string",
      "value": "[reference(resourceId('Microsoft.Resources/deployments', 'deploy_container_app_api_web'), '2022-09-01').outputs.containweAppApiEndPoint.value]"
    }
  }
}<|MERGE_RESOLUTION|>--- conflicted
+++ resolved
@@ -5,11 +5,7 @@
     "_generator": {
       "name": "bicep",
       "version": "0.35.1.17967",
-<<<<<<< HEAD
-      "templateHash": "708671422034288821"
-=======
       "templateHash": "12841296004328754819"
->>>>>>> e891da20
     }
   },
   "parameters": {
@@ -593,11 +589,7 @@
             "_generator": {
               "name": "bicep",
               "version": "0.35.1.17967",
-<<<<<<< HEAD
-              "templateHash": "16868995909099501999"
-=======
               "templateHash": "4417744862326794406"
->>>>>>> e891da20
             }
           },
           "parameters": {
@@ -1504,11 +1496,9 @@
             "_generator": {
               "name": "bicep",
               "version": "0.35.1.17967",
-<<<<<<< HEAD
+              "templateHash": "12849612969576340024"
+              "version": "0.35.1.17967",
               "templateHash": "1901255801577127677"
-=======
-              "templateHash": "12849612969576340024"
->>>>>>> e891da20
             }
           },
           "parameters": {
