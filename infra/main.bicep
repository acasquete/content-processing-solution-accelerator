--- conflicted
+++ resolved
@@ -232,11 +232,7 @@
   params: {
     solutionName: solutionPrefix
     location: secondaryLocation
-<<<<<<< HEAD
-    azureContainerRegistry: toLower(useLocalBuild) == 'true' ? containerRegistry.outputs.acrEndpoint : containerImageEndPoint
-=======
     azureContainerRegistry: useLocalBuildLower == 'true' ? containerRegistry.outputs.acrEndpoint : containerImageEndPoint
->>>>>>> 55a554ae
     appConfigEndPoint: appconfig.outputs.appConfigEndpoint
     containerAppEnvId: containerAppEnv.outputs.containerEnvId
     containerRegistryReaderId: containerAppEnv.outputs.containerRegistryReaderId
@@ -248,11 +244,7 @@
     maxReplicaContainerApi: maxReplicaContainerApi
     minReplicaContainerWeb: minReplicaContainerWeb
     maxReplicaContainerWeb: maxReplicaContainerWeb
-<<<<<<< HEAD
-    useLocalBuild: toLower(useLocalBuild)
-=======
     useLocalBuild: useLocalBuildLower
->>>>>>> 55a554ae
   }
   dependsOn: [roleAssignments]
 }